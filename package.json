{
  "name": "razeedash-api",
  "version": "0.6.3",
  "description": "API for razeedash and graphql",
  "license": "Apache-2.0",
  "main": "app/index.js",
  "scripts": {
    "start": "node app/index.js",
    "dev": "nodemon -r dotenv/config app/index.js | bunyan",
    "local": "export AUTH_MODEL=local; nodemon app/index.js | bunyan",
    "start:mon": "nodemon app/index.js | bunyan",
    "start:debug": "node --inspect-brk app/index.js",
    "test": "nyc --all --exclude=**/*.tests.js --exclude=**/*.spec.js --exclude=app/apollo/**/*.js --exclude=coverage/* --reporter=html --reporter=text mocha -r dotenv/config **/*.tests.js",
    "test:apollo": "export ENABLE_GRAPHQL=true; export NODE_ENV=test; nyc --exclude=**/*.spec.js --reporter=html --reporter=text mocha --timeout 5000 --exit 'app/apollo/test/*.spec.js'",
    "test:apollo:local": "export ENABLE_GRAPHQL=true; export AUTH_MODEL=local; export NODE_ENV=test; nyc --exclude=**/*.spec.js --reporter=html --reporter=text mocha --timeout 5000 'app/apollo/test/*.spec.js'",
    "test:apollo:passport.local": "export ENABLE_GRAPHQL=true; export AUTH_MODEL=passport.local; export NODE_ENV=test; nyc --exclude=**/*.spec.js --reporter=html --reporter=text mocha --timeout 5000 'app/apollo/test/*.spec.js'",
    "wait-mongo": "node app/wait-mongo.js",
    "lint": "npx npm-run-all eslint yamllint dockerlint markdownlint",
    "eslint": "npx eslint app/",
    "yamllint": "npx yamllint .travis.yml kubernetes/razeedash-api/resource.yaml",
    "dockerlint": "npx dockerlint Dockerfile",
    "markdownlint": "npx markdownlint README.md docs/"
  },
  "keywords": [],
  "author": "",
  "contributors": [],
  "dependencies": {
    "apollo-server": "^2.10.1",
    "apollo-server-express": "^2.10.1",
    "aws-sdk": "^2.610.0",
    "bcrypt": "^3.0.8",
    "body-parser": "^1.19.0",
    "bunyan": "^1.8.12",
    "clone": "^2.1.2",
    "compression": "^1.7.4",
    "cors": "^2.8.5",
    "crypto-js": "^4.0.0",
    "delay": "^4.3.0",
    "express": "^4.17.1",
    "express-async-handler": "^1.1.4",
    "express-bunyan-logger": "^1.3.3",
    "express-query-boolean": "^2.0.0",
    "express-request-id": "^1.4.1",
    "fs-readfile-promise": "^3.0.1",
    "graphql": "^14.6.0",
    "graphql-iso-date": "^3.6.1",
    "graphql-passport": "^0.6.1",
    "graphql-redis-subscriptions": "^2.1.2",
    "graphql-resolvers": "^0.4.2",
    "graphql-tag": "^2.10.3",
    "graphql-type-json": "^0.3.1",
    "glob": "^7.1.6",
    "glob-promise": "^3.4.0",
    "ioredis": "^4.16.0",
    "is-port-reachable": "^3.0.0",
    "json-key-validate": "^1.0.2",
    "jsonwebtoken": "^8.5.1",
    "lodash": "^4.17.14",
    "moment": "^2.24.0",
    "mongodb": "^3.5.4",
    "mongoose": "^5.9.1",
    "mustache": "^4.0.0",
    "object-hash": "^2.0.3",
    "object-path": "^0.11.4",
    "p-limit": "^2.2.2",
    "passport": "^0.4.1",
    "passport-local": "^1.0.0",
    "request": "^2.88.2",
    "request-promise-native": "^1.0.8",
    "socket.io": "^2.3.0",
    "subscriptions-transport-ws": "^0.9.16",
    "swagger-ui-express": "^4.1.3",
    "uuid": "^3.4.0",
    "validator": "^12.2.0",
    "ws": "^7.2.1"
  },
  "devDependencies": {
    "axios": "^0.19.2",
    "chai": "^4.2.0",
    "chai-spies": "^1.0.0",
    "dockerlint": "^0.3.9",
    "dotenv": "^8.2.0",
    "eslint": "^6.8.0",
    "ioredis-mock": "^4.19.0",
    "markdownlint-cli": "^0.22.0",
    "mocha": "^7.1.0",
    "mongo-mock": "^3.9.0",
<<<<<<< HEAD
    "mongodb-memory-server": "^6.2.4",
    "nock": "^12.0.1",
=======
    "nock": "^12.0.2",
>>>>>>> 54e66aec
    "node-mocks-http": "^1.8.1",
    "nodemon": "^2.0.2",
    "npm-run-all": "^4.1.5",
    "nyc": "^15.0.0",
    "rewire": "^4.0.1",
    "why-is-node-running": "^2.1.0",
    "sinon": "^9.0.0",
    "socket.io-mock": "^1.2.4",
    "yaml-lint": "^1.2.4"
  }
}<|MERGE_RESOLUTION|>--- conflicted
+++ resolved
@@ -85,12 +85,8 @@
     "markdownlint-cli": "^0.22.0",
     "mocha": "^7.1.0",
     "mongo-mock": "^3.9.0",
-<<<<<<< HEAD
     "mongodb-memory-server": "^6.2.4",
-    "nock": "^12.0.1",
-=======
     "nock": "^12.0.2",
->>>>>>> 54e66aec
     "node-mocks-http": "^1.8.1",
     "nodemon": "^2.0.2",
     "npm-run-all": "^4.1.5",
