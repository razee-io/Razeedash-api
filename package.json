--- conflicted
+++ resolved
@@ -1,12 +1,7 @@
 {
   "name": "razeedash-api",
-<<<<<<< HEAD
-  "version": "0.6.0",
+  "version": "0.6.3",
   "description": "API for razeedash and graphql",
-=======
-  "version": "0.6.3",
-  "description": "API for razeedash",
->>>>>>> 3557e83f
   "license": "Apache-2.0",
   "main": "app/index.js",
   "scripts": {
@@ -61,13 +56,9 @@
     "json-key-validate": "^1.0.2",
     "jsonwebtoken": "^8.5.1",
     "lodash": "^4.17.14",
-<<<<<<< HEAD
     "moment": "^2.24.0",
-    "mongodb": "^3.5.2",
+    "mongodb": "^3.5.4",
     "mongoose": "^5.9.1",
-=======
-    "mongodb": "^3.5.4",
->>>>>>> 3557e83f
     "mustache": "^4.0.0",
     "object-hash": "^2.0.3",
     "object-path": "^0.11.4",
