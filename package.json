{
  "name": "razeedash-api",
  "version": "0.6.3",
  "description": "API for razeedash and graphql",
  "license": "Apache-2.0",
  "main": "app/index.js",
  "repository": "https://github.com/razee-io/Razeedash-api",
  "scripts": {
    "start": "node app/index.js",
    "dev": "nodemon -r dotenv/config app/index.js | bunyan",
    "local": "export AUTH_MODEL=local; nodemon app/index.js | bunyan",
    "start:mon": "nodemon app/index.js | bunyan",
    "start:debug": "node --inspect-brk app/index.js",
    "test": "export NODE_ENV=unit-test; nyc --all --exclude=**/*.tests.js --exclude=**/*.spec.js --exclude=app/apollo/**/*.js --exclude=coverage/* --reporter=html --reporter=text mocha -r dotenv/config **/*.tests.js",
    "test:apollo": "export NODE_ENV=test; nyc --exclude=**/*.spec.js --reporter=html --reporter=text mocha --timeout 5000 --exit 'app/apollo/test/*.spec.js'",
    "test:apollo:default": "export AUTH_MODEL=default; export NODE_ENV=test; nyc --exclude=**/*.spec.js --reporter=html --reporter=text mocha --timeout 5000 'app/apollo/test/*.default.spec.js'",
    "test:apollo:local": "export AUTH_MODEL=local; export NODE_ENV=test; export CHANNEL_MAX_TOTAL_LIMIT=4; export CHANNEL_VERSION_MAX_TOTAL_LIMIT=4; export CLUSTER_MAX_TOTAL_LIMIT=2; export SUBSCRIPTION_MAX_TOTAL_LIMIT=3; nyc --exclude=**/*.spec.js --reporter=html --reporter=text mocha  --timeout 5000  'app/apollo/test/*.spec.js'",
    "test:apollo:passport.local": "export AUTH_MODEL=passport.local; export NODE_ENV=test; export CHANNEL_MAX_TOTAL_LIMIT=4; export CHANNEL_VERSION_MAX_TOTAL_LIMIT=4; export CLUSTER_MAX_TOTAL_LIMIT=2; export SUBSCRIPTION_MAX_TOTAL_LIMIT=3; nyc --exclude=**/*.spec.js --reporter=html --reporter=text mocha  --timeout 5000 'app/apollo/test/*.spec.js'",
    "wait-mongo": "node app/wait-mongo.js",
    "lint": "npx npm-run-all i18n eslint yamllint dockerlint markdownlint jsonlint shellcheck",
    "eslint": "npx eslint app/",
    "yamllint": "npx yamllint .travis.yml kubernetes/razeedash-api/resource.yaml",
    "dockerlint": "npx dockerlint Dockerfile",
    "markdownlint": "npx markdownlint README.md docs/",
    "jsonlint": "npx jsonlint --quiet build/viewTemplate.json",
    "shellcheck": "npx shellcheck build/*.sh",
    "i18n": "node gulpfile.js --namespace 'razee' --files './app/*(apollo)/**/*.*'"
  },
  "keywords": [],
  "author": "",
  "contributors": [],
  "resolutions": {
    "graphql-upload": "^11.0.0",
    "fs-capacitor": "^6.2.0"
  },
  "dependencies": {
    "apollo-metrics": "^1.0.1",
    "apollo-server": "^2.21.2",
    "apollo-server-express": "^2.21.2",
    "args": "^5.0.1",
    "aws-sdk": "^2.879.0",
    "axios": "^0.21.1",
    "bcrypt": "^5.0.1",
    "body-parser": "^1.19.0",
    "bunyan": "^1.8.15",
    "chai": "^4.3.4",
    "clone": "^2.1.2",
    "compression": "^1.7.4",
    "config": "^3.3.6",
    "cors": "^2.8.5",
    "crypto-js": "^4.0.0",
    "del": "^6.0.0",
    "delay": "^5.0.0",
    "express": "^4.17.1",
    "express-async-handler": "^1.1.4",
    "express-bunyan-logger": "^1.3.3",
    "express-mongo-sanitize": "^2.0.2",
    "express-query-boolean": "^2.0.0",
    "express-request-id": "^1.4.1",
    "form-data": "^3.0.0",
    "fs-readfile-promise": "^3.0.1",
    "glob": "^7.1.6",
    "glob-promise": "^4.1.0",
    "graphql": "^14.6.0",
    "graphql-fields": "^2.0.3",
    "graphql-iso-date": "^3.6.1",
    "graphql-passport": "^0.6.3",
    "graphql-redis-subscriptions": "^2.3.1",
    "graphql-resolvers": "^0.4.2",
    "graphql-tag": "^2.11.0",
    "graphql-tools": "^7.0.4",
    "graphql-type-json": "^0.3.2",
    "gulp": "^4.0.2",
    "gulp-if": "^3.0.0",
    "gulp-json-editor": "^2.5.4",
    "i18next": "^20.0.0",
    "i18next-fs-backend": "^1.1.1",
    "i18next-http-middleware": "^3.1.0",
    "i18next-parser": "^3.7.0",
    "i18next-sync-fs-backend": "^1.1.1",
    "ioredis": "^4.26.0",
    "is-port-reachable": "^3.0.0",
    "js-yaml": "^3.14.0",
    "json-key-validate": "^1.0.2",
    "jsonwebtoken": "^8.5.1",
    "lodash": "^4.17.21",
    "mock-aws-s3": "^4.0.1",
    "moment": "^2.29.1",
    "mongodb": "^3.6.5",
    "mongoose": "^5.12.2",
    "mongoose-lean-defaults": "^1.0.1",
    "mongoose-lean-virtuals": "^0.7.6",
    "mustache": "^4.1.0",
    "object-hash": "^2.1.1",
    "object-path": "^0.11.5",
    "p-limit": "^3.1.0",
    "passport": "^0.4.1",
    "passport-local": "^1.0.0",
    "prom-client": "^13.1.0",
    "stream-buffers": "^3.0.2",
    "stream-to-string": "^1.2.0",
    "subscriptions-transport-ws": "^0.9.18",
    "swagger-ui-express": "^4.1.6",
    "uuid": "^8.3.2",
    "validator": "^13.5.2",
    "ws": "^7.4.4"
  },
  "devDependencies": {
    "chai": "^4.3.4",
    "chai-spies": "^1.0.0",
    "dockerlint": "^0.3.9",
    "dotenv": "^8.2.0",
    "eslint": "^7.22.0",
    "ioredis-mock": "^5.4.1",
    "markdownlint-cli": "^0.27.1",
    "mocha": "^8.3.2",
    "mongo-mock": "^4.0.0",
<<<<<<< HEAD
    "mongodb-memory-server": "^6.9.2",
    "nock": "^13.0.4",

    "node-mocks-http": "^1.9.0",

    "nodemon": "^2.0.6",
    "npm-check-updates": "^11.1.1",


=======
    "mongodb-memory-server": "^6.9.6",
    "nock": "^13.0.11",
>>>>>>> 1a7475fe
    "node-mocks-http": "^1.10.1",

    "nodemon": "^2.0.7",
<<<<<<< HEAD
    "npm-check-updates": "^9.2.4",

=======
    "npm-check-updates": "^11.3.0",
>>>>>>> 1a7475fe
    "npm-run-all": "^4.1.5",
    "nyc": "^15.1.0",
    "rewire": "^5.0.0",
    "sinon": "^10.0.0",
    "why-is-node-running": "^2.2.0",
    "yaml-lint": "^1.2.4"
  }
}<|MERGE_RESOLUTION|>--- conflicted
+++ resolved
@@ -115,7 +115,7 @@
     "markdownlint-cli": "^0.27.1",
     "mocha": "^8.3.2",
     "mongo-mock": "^4.0.0",
-<<<<<<< HEAD
+
     "mongodb-memory-server": "^6.9.2",
     "nock": "^13.0.4",
 
@@ -125,19 +125,19 @@
     "npm-check-updates": "^11.1.1",
 
 
-=======
+
     "mongodb-memory-server": "^6.9.6",
     "nock": "^13.0.11",
->>>>>>> 1a7475fe
+
     "node-mocks-http": "^1.10.1",
 
     "nodemon": "^2.0.7",
-<<<<<<< HEAD
+
     "npm-check-updates": "^9.2.4",
 
-=======
+
     "npm-check-updates": "^11.3.0",
->>>>>>> 1a7475fe
+
     "npm-run-all": "^4.1.5",
     "nyc": "^15.1.0",
     "rewire": "^5.0.0",
