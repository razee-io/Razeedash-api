--- conflicted
+++ resolved
@@ -257,7 +257,6 @@
       }
     });
 
-<<<<<<< HEAD
     it('should sort based on the users input', async()=>{
       try {
         token = await signInUser(models, api, user02Data);
@@ -288,7 +287,6 @@
           'error response is ',
           JSON.stringify(error.response.data),
         );
-=======
     it('should see resource history item', async()=>{
       try{
         token = await signInUser(models, api, user01Data);
@@ -344,8 +342,6 @@
         expect(ids).to.have.members(['resourceYamlHist_01', 'resourceYamlHist_02']);
       } catch (error) {
         console.error('error response is ', error.response);
-        // console.error('error response is ', JSON.stringify(error.response.data));
->>>>>>> 65f7d539
         throw error;
       }
     });
