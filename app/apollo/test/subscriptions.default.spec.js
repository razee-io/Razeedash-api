--- conflicted
+++ resolved
@@ -114,7 +114,7 @@
   });
 };
 
-  
+
 const createChannels = async () => {
   await models.Channel.create({
     _id: 'fake_ch_id_1',
@@ -196,20 +196,14 @@
 
   it('get should return a subscription for a cluster', async () => {
     try {
-      const result = await subscriptionsApi.subscriptionsByTag(token, {
-        tags: sub_01_tags
+      const result = await subscriptionsApi.subscriptionsByCluster(token, {
+        cluster_id: sub_01_tags
       }, orgKey);
       const {
         data: {
           data: { subscriptionsByCluster },
         },
-<<<<<<< HEAD
       } = result;
-=======
-      } = await subscriptionsApi.subscriptionsByCluster(token, {
-        cluster_id: cluster_id
-      }, orgKey);
->>>>>>> f3d697dd
 
       expect(subscriptionsByCluster).to.have.length(1);
     } catch (error) {
