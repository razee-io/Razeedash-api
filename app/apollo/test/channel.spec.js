--- conflicted
+++ resolved
@@ -375,23 +375,6 @@
       expect(addChannelVersion2.success).to.equal(true);
       expect(addChannelVersion2.versionUuid).to.be.an('string');
 
-      // step 2a: add another channel version with any character in content and description
-      const {
-        data: {
-          data: { addChannelVersion : addChannelVersion3 },
-        },
-      } = await channelApi.addChannelVersion(adminToken, {
-        orgId: org01._id,
-        channelUuid: channel_01_uuid,
-        name: `${channel_01_name}:v.0.3`,
-        type: 'json',
-        content: '{"n0": 456.78 #! }',
-        description: `${channel_01_name}:v.0.3 #4`
-      });
-    
-      expect(addChannelVersion3.success).to.equal(true);
-      expect(addChannelVersion3.versionUuid).to.be.an('string');
-
       // step 3: get a channel version by user1 token
       const {
         data: {
@@ -605,18 +588,64 @@
         uuid: channel_01_uuid,
       });  
       console.log(`channel read = ${JSON.stringify(channel.versions)}`);
-<<<<<<< HEAD
-      expect(channel.versions.length).to.equal(3);  
-=======
       expect(channel.versions.length).to.equal(3);
->>>>>>> 46b26995
-    } catch (error) {
-      if (error.response) {
-        console.error('error encountered:  ', error.response.data);
-      } else {
-        console.error('error encountered:  ', error);
-      }
-      throw error;
-    }
-  });
+    } catch (error) {
+      if (error.response) {
+        console.error('error encountered:  ', error.response.data);
+      } else {
+        console.error('error encountered:  ', error);
+      }
+      throw error;
+    }
+  });
+  it('add configuration version with special chars in content and description ', async () => {
+    try {
+      // step 1: add a channel version by admin token
+      const {
+        data: {
+          data: { addChannelVersion },
+        },
+      } = await channelApi.addChannelVersion(adminToken, {
+        orgId: org01._id,
+        channelUuid: channel_01_uuid,
+        name: `${channel_01_name}:v.0.7`,
+        type: 'json',
+        content: '{"n0": 123.45 #! }',
+        description: `${channel_01_name}:v.0.4 $!#`
+      });
+      expect(addChannelVersion.success).to.equal(true);
+      expect(addChannelVersion.versionUuid).to.be.an('string');
+
+      // step 4: remove the channel version by an adminToken
+      const {
+        data: {
+          data: { getChannelVersion },
+        },
+      } = await channelApi.getChannelVersion(token, {
+        orgId: org01._id,
+        channelUuid: channel_01_uuid,
+        versionUuid: addChannelVersion.versionUuid,
+      }); 
+      expect(getChannelVersion.name).to.equal(`${channel_01_name}:v.0.7`);
+      expect(getChannelVersion.content).to.equal('{"n0": 123.45 #! }');
+      expect(getChannelVersion.created).to.be.an('string');
+      const {
+        data: {
+          data: { removeChannelVersion },
+        },
+      } = await channelApi.removeChannelVersion(adminToken, {
+        orgId: org01._id,
+        uuid: getChannelVersion.uuid,
+      });
+      expect(removeChannelVersion.success).to.equal(true);
+      expect(removeChannelVersion.uuid).to.equal(getChannelVersion.uuid);
+    } catch (error) {
+      if (error.response) {
+        console.error('error encountered:  ', error.response.data);
+      } else {
+        console.error('error encountered:  ', error);
+      }
+      throw error;
+    }
+  });      
 });