--- conflicted
+++ resolved
@@ -183,10 +183,7 @@
     org_id: org01._id,
     uuid: channel_04_uuid,
     name: channel_04_name,
-<<<<<<< HEAD
-    versions: [],
     custom: channel_04_custom
-=======
     versions: [
       {
         uuid: channelVersion_01_uuid,
@@ -195,7 +192,6 @@
         location: 's3', /*location is no longer used, but may still be present in existing data such as this*/
       },
     ]
->>>>>>> b42c2bab
   });
 };
 
