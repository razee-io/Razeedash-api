--- conflicted
+++ resolved
@@ -245,18 +245,11 @@
   orgId,
   action,
   type,
-<<<<<<< HEAD
-  attributes
-) {
-  logger.debug(`passport.ocal isAuthorized ${me} ${action} ${type} ${attributes}`);
-  if (AUTH_MODEL === AUTH_MODELS.PASSPORT_LOCAL && me) {
-  // For passport.local auth we ignore type and attributes
-=======
+  attributes,
   req_id
 ) {
-  logger.debug({req_id}, `passport.local isAuthorized ${me} ${action} ${type}`);
-  if (AUTH_MODEL === AUTH_MODELS.PASSPORT_LOCAL) {
->>>>>>> ec6ba7e6
+  logger.debug({req_id}, `passport.local isAuthorized ${me} ${action} ${type} ${attributes}`);
+  if (AUTH_MODEL === AUTH_MODELS.PASSPORT_LOCAL) {
     if (action === ACTIONS.READ) {
       return me.org_id === orgId;
     }
