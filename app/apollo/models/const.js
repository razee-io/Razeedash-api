--- conflicted
+++ resolved
@@ -16,15 +16,6 @@
 
 const {ACTIONS, TYPES, AUTH_MODELS, AUTH_MODEL } = require('../../utils/auth.consts');
 
-<<<<<<< HEAD
-const TYPES = {
-  RESOURCE: 'resource',
-  CLUSTER: 'cluster',
-  MESSAGE: 'message',
-  CHANNEL: 'channel',
-  SUBSCRIPTION: 'subscription',
-};
-
 const AUTH_MODELS = {
   LOCAL: 'local',
   PASSPORT_LOCAL: 'passport.local',
@@ -33,8 +24,6 @@
 };
 
 const AUTH_MODEL = process.env.AUTH_MODEL || AUTH_MODELS.LOCAL;
-=======
->>>>>>> 88aebe9d
 const SECRET = process.env.SECRET || 'very-very-secret';
 const GRAPHQL_PATH = process.env.GRAPHQL_PATH || '/graphql';
 const APOLLO_STREAM_SHARDING = process.env.APOLLO_STREAM_SHARDING === 'false' ? false : true;
