/**
 * Copyright 2020 IBM Corp. All Rights Reserved.
 *
 * Licensed under the Apache License, Version 2.0 (the "License");
 * you may not use this file except in compliance with the License.
 * You may obtain a copy of the License at
 *
 *      http://www.apache.org/licenses/LICENSE-2.0
 *
 * Unless required by applicable law or agreed to in writing, software
 * distributed under the License is distributed on an "AS IS" BASIS,
 * WITHOUT WARRANTIES OR CONDITIONS OF ANY KIND, either express or implied.
 * See the License for the specific language governing permissions and
 * limitations under the License.
 */

const mongoose = require('mongoose');

<<<<<<< HEAD
const { AUTH_MODELS, AUTH_MODEL } = require('./const');
const UserLocalSchema = require('./user.local.schema');
const UserPassportLocalSchema = require('./user.passport.local.schema');
const _ = require('lodash');

let UserSchema = null;
if (AUTH_MODEL === AUTH_MODELS.LOCAL) {
  UserSchema = UserLocalSchema;
} else if (AUTH_MODEL === AUTH_MODELS.PASSPORT_LOCAL) {
  UserSchema = UserPassportLocalSchema;
}
=======
const { AUTH_MODEL } = require('./const');
const UserSchema = require(`./user.${AUTH_MODEL}.schema`);
>>>>>>> 88aebe9d

UserSchema.statics.getBasicUsersByIds = async function(ids){
  if(!ids || ids.length < 1){
    return [];
  }
  var users = await this.find({ _id: { $in: ids } }, { }, { lean: 1 });
  users = users.map((user)=>{
    var _id = user._id;
    var name = _.get(user, 'profile.name') || _.get(user, 'services.local.username') || _id;
    return {
      _id,
      name,
    };
  });
  users = _.keyBy(users, '_id');
  return users;
};

const User = mongoose.model('users', UserSchema);

module.exports = User;<|MERGE_RESOLUTION|>--- conflicted
+++ resolved
@@ -16,22 +16,9 @@
 
 const mongoose = require('mongoose');
 
-<<<<<<< HEAD
-const { AUTH_MODELS, AUTH_MODEL } = require('./const');
-const UserLocalSchema = require('./user.local.schema');
-const UserPassportLocalSchema = require('./user.passport.local.schema');
-const _ = require('lodash');
-
-let UserSchema = null;
-if (AUTH_MODEL === AUTH_MODELS.LOCAL) {
-  UserSchema = UserLocalSchema;
-} else if (AUTH_MODEL === AUTH_MODELS.PASSPORT_LOCAL) {
-  UserSchema = UserPassportLocalSchema;
-}
-=======
 const { AUTH_MODEL } = require('./const');
 const UserSchema = require(`./user.${AUTH_MODEL}.schema`);
->>>>>>> 88aebe9d
+const _ = require('lodash');
 
 UserSchema.statics.getBasicUsersByIds = async function(ids){
   if(!ids || ids.length < 1){
