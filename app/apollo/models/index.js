--- conflicted
+++ resolved
@@ -25,13 +25,8 @@
 const Channel = require('./channel');
 const Subscription = require('./subscription');
 const DeployableVersion = require('./deployableVersion');
-<<<<<<< HEAD
-const Label = require('./label');
-
-=======
 const ResourceYamlHist = require('./resourceYamlHist');
 const Label = require('./label');
->>>>>>> 3ff63915
 const { getBunyanConfig } = require('../../utils/bunyan');
 
 mongoose.Promise = global.Promise; // use global es6 promises
