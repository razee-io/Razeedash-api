/**
 * Copyright 2020 IBM Corp. All Rights Reserved.
 *
 * Licensed under the Apache License, Version 2.0 (the "License");
 * you may not use this file except in compliance with the License.
 * You may obtain a copy of the License at
 *
 *      http://www.apache.org/licenses/LICENSE-2.0
 *
 * Unless required by applicable law or agreed to in writing, software
 * distributed under the License is distributed on an "AS IS" BASIS,
 * WITHOUT WARRANTIES OR CONDITIONS OF ANY KIND, either express or implied.
 * See the License for the specific language governing permissions and
 * limitations under the License.
 */

const bcrypt = require('bcrypt');
const bunyan = require('bunyan');
const isEmail = require('validator/lib/isEmail');
const jwt = require('jsonwebtoken');
const mongoose = require('mongoose');
const uuid = require('uuid');
const { AuthenticationError, UserInputError } = require('apollo-server');

const { ACTIONS, AUTH_MODELS, AUTH_MODEL } = require('./const');
const { getBunyanConfig } = require('../../utils/bunyan');

const SECRET = require('./const').SECRET;

const logger = bunyan.createLogger(
  getBunyanConfig('apollo/models/user.local.schema'),
);

const UserLocalSchema = new mongoose.Schema({
  _id: {
    type: String,
  },
  type: {
    type: String,
  },
  createdAt: {
    type: Date,
    default: Date.now,
  },
  profile: {
    currentOrgName: {
      type: String,
    },
  },

  services: {
    local: {
      username: {
        type: String,
        unique: true,
        required: true,
      },
      email: {
        type: String,
        unique: true,
        validate: [isEmail, 'No valid email address provided.'],
      },
      password: {
        type: String,
        required: true,
        minlength: 7,
        maxlength: 42,
      },
    },
  },
  meta: {
    orgs: [
      {
        _id: {
          type: String,
        },
        role: {
          type: String,
        },
      },
    ],
  },
});

async function getOrCreateOrganization(models, args) {
  const orgName = args.org_name || 'default_local_org';
  const org = await models.Organization.findOne({ name: orgName });
  if (org) return org;
  if (models.OrganizationDistributed) {
    const orgArray = await Promise.all(
      models.OrganizationDistributed.map(od => {
        return od.createLocalOrg({
          _id: `${uuid()}`,
          type: 'local',
          name: orgName,
        });
      }),
    );
    return orgArray[0];
  }
  return models.Organization.createLocalOrg({
    _id: `${uuid()}`,
    type: 'local',
    name: orgName,
  });
}

UserLocalSchema.statics.createUser = async function(models, args) {
  const org = await getOrCreateOrganization(models, args);

  const user = await this.create({
    _id: `${uuid()}`,
    type: 'local',
    services: {
      local: {
        username: args.username,
        email: args.email,
        password: args.password,
      },
    },
    meta: {
      orgs: [
        {
          _id: org._id,
          name: org.name,
          role: args.role === 'ADMIN' ? 'ADMIN' : 'READER',
        },
      ],
    },
  });
  return user;
};

UserLocalSchema.statics.findByLogin = async function(login) {
  let user = await this.findOne({
    'services.local.username': login,
  });
  if (!user) {
    user = await this.findOne({ 'services.local.email': login });
  }
  return user;
};

UserLocalSchema.statics.createToken = async (user, secret, expiresIn) => {
  const claim = {
    _id: user._id,
    type: user.type,
    email: user.services.local.email,
    identifier: user.services.local.email,
    username: user.services.local.username,
    role: user.meta.orgs[0].role,
    org_id: user.meta.orgs[0]._id,
    meta: user.meta,
  };
  return jwt.sign(claim, secret, {
    expiresIn,
  });
};

UserLocalSchema.statics.signUp = async (models, args, secret, context) => {
  logger.debug({ req_id: context.req_id }, `local signUp ${args}`);
  if (AUTH_MODEL === AUTH_MODELS.LOCAL) {
    const user = await models.User.createUser(models, args);
    return { token: models.User.createToken(user, secret, '240m') };
  }
  logger.warn(
    { req_id: context.req_id },
    `Current authorization model ${AUTH_MODEL} does not support this option.`
  );
  throw new AuthenticationError(
    `Current authorization model ${AUTH_MODEL} does not support this option.`,
  );
};

UserLocalSchema.statics.signIn = async (models, login, password, secret, context) => {
  logger.debug({login, req_id: context.req_id}, 'local signIn enter');
  if (AUTH_MODEL === AUTH_MODELS.LOCAL) {
    const user = await models.User.findByLogin(login);
    if (!user) {
      logger.warn({ req_id: context.req_id },'No user found with this login credentials.');
      throw new UserInputError('No user found with this login credentials.');
    }
    const isValid = await user.validatePassword(password);
    if (!isValid) {
      logger.warn({ req_id: context.req_id }, 'Invalid password.');
      throw new AuthenticationError('Invalid password.');
    }
    return { token: models.User.createToken(user, secret, '240m') };
  }
  logger.warn({ req_id: context.req_id },`Current authorization model ${AUTH_MODEL} does not support this option.`);
  throw new AuthenticationError(
    `Current authorization model ${AUTH_MODEL} does not support this option.`,
  );
};

UserLocalSchema.statics.getMeFromRequest = async function(req) {
  if (AUTH_MODEL === AUTH_MODELS.LOCAL) {
    let token = req.headers['authorization'];
    if (token) {
      if (token.startsWith('Bearer ')) {
        // Remove Bearer from string
        token = token.slice(7, token.length);
      }
      try {
        return jwt.verify(token, SECRET);
      } catch (e) {
        logger.warn({ req_id: req.id }, 'Session expired');
        throw new AuthenticationError('Your session expired. Sign in again.');
      }
    }
  }
  return null;
};

UserLocalSchema.statics.getMeFromConnectionParams = async function(
  connectionParams,
  context
) {
  if (AUTH_MODEL === AUTH_MODELS.LOCAL) {
    let token = connectionParams['authorization'];
    if (token) {
      if (token.startsWith('Bearer ')) {
        // Remove Bearer from string
        token = token.slice(7, token.length);
      }
      try {
        return jwt.verify(token, SECRET);
      } catch (e) {
        logger.warn({ req_id: context.req_id }, 'Session expired');
        throw new AuthenticationError('Your session expired. Sign in again');
      }
    }
  }
  return null;
};

<<<<<<< HEAD
UserLocalSchema.statics.isAuthorized = async function(me, orgId, action, type, attributes) {
  logger.debug(`local isAuthorized ${me} ${action} ${type} ${attributes}`);
  // For local auth we ignore type and attributes
  if (AUTH_MODEL === AUTH_MODELS.LOCAL && me) {
=======
UserLocalSchema.statics.isAuthorized = async function(me, orgId, action, type, req_id) {
  logger.debug({ req_id: req_id },`local isAuthorized ${me} ${action} ${type}`);
  if (AUTH_MODEL === AUTH_MODELS.LOCAL) {
>>>>>>> ec6ba7e6
    if (action === ACTIONS.READ) {
      return me.org_id === orgId;
    }
    if (action === ACTIONS.MANAGE || action === ACTIONS.WRITE) {
      return me.org_id === orgId && me.role === 'ADMIN';
    }
  }
  return false;
};

UserLocalSchema.statics.getOrgs = async function(models, me) {
  const results = [];
  if (AUTH_MODEL === AUTH_MODELS.LOCAL) {
    const meFromDB = await models.User.findOne({ _id: me._id });
    if (meFromDB && meFromDB.meta.orgs) {
      // eslint-disable-next-line no-restricted-syntax
      for (const org of meFromDB.meta.orgs) {
        // eslint-disable-next-line no-await-in-loop
        const orgFromDB = await models.Organization.findOne({ _id: org._id });
        if (orgFromDB) {
          results.push({ name: orgFromDB.name, _id: org._id });
        }
      }
    }
  }
  return results;
};

UserLocalSchema.pre('save', async function() {
  this.services.local.password = await this.generatePasswordHash();
});

UserLocalSchema.methods.generatePasswordHash = function() {
  const saltRounds = 10;
  return bcrypt.hashSync(this.services.local.password, saltRounds);
};

UserLocalSchema.methods.validatePassword = function(password) {
  return bcrypt.compareSync(password, this.services.local.password);
};

UserLocalSchema.methods.getId = async function() {
  return this._id;
};

UserLocalSchema.methods.getEmail = async function() {
  return this.services.local.email;
};

UserLocalSchema.methods.getIdentifier = async function() {
  return this.services.local.email;
};

UserLocalSchema.methods.getMeta = async function() {
  return this.meta;
};

UserLocalSchema.methods.getCurrentOrgId = async function() {
  return this.meta.orgs[0]._id;
};

UserLocalSchema.methods.getCurrentRole = async function() {
  return this.meta.orgs[0].role;
};

module.exports = UserLocalSchema;
<|MERGE_RESOLUTION|>--- conflicted
+++ resolved
@@ -234,16 +234,9 @@
   return null;
 };
 
-<<<<<<< HEAD
-UserLocalSchema.statics.isAuthorized = async function(me, orgId, action, type, attributes) {
-  logger.debug(`local isAuthorized ${me} ${action} ${type} ${attributes}`);
-  // For local auth we ignore type and attributes
-  if (AUTH_MODEL === AUTH_MODELS.LOCAL && me) {
-=======
-UserLocalSchema.statics.isAuthorized = async function(me, orgId, action, type, req_id) {
-  logger.debug({ req_id: req_id },`local isAuthorized ${me} ${action} ${type}`);
-  if (AUTH_MODEL === AUTH_MODELS.LOCAL) {
->>>>>>> ec6ba7e6
+UserLocalSchema.statics.isAuthorized = async function(me, orgId, action, type, attributes, req_id) {
+  logger.debug({ req_id: req_id },`local isAuthorized ${me} ${action} ${type} ${attributes}`);
+  if (AUTH_MODEL === AUTH_MODELS.LOCAL) {
     if (action === ACTIONS.READ) {
       return me.org_id === orgId;
     }
