/**
 * Copyright 2020 IBM Corp. All Rights Reserved.
 *
 * Licensed under the Apache License, Version 2.0 (the "License");
 * you may not use this file except in compliance with the License.
 * You may obtain a copy of the License at
 *
 *      http://www.apache.org/licenses/LICENSE-2.0
 *
 * Unless required by applicable law or agreed to in writing, software
 * distributed under the License is distributed on an "AS IS" BASIS,
 * WITHOUT WARRANTIES OR CONDITIONS OF ANY KIND, either express or implied.
 * See the License for the specific language governing permissions and
 * limitations under the License.
 */

const bcrypt = require('bcrypt');
const bunyan = require('bunyan');
const isEmail = require('validator/lib/isEmail');
const jwt = require('jsonwebtoken');
const mongoose = require('mongoose');
const uuid = require('uuid');
const { AuthenticationError, UserInputError } = require('apollo-server');

const { ACTIONS, AUTH_MODELS, AUTH_MODEL } = require('./const');
const { getBunyanConfig } = require('../../utils/bunyan');

const SECRET = require('./const').SECRET;

const logger = bunyan.createLogger(
  getBunyanConfig('apollo/models/user.local.schema')
);

const UserLocalSchema = new mongoose.Schema({
  _id: {
    type: String
  },
  type: {
    type: String
  },
  createdAt: {
    type: Date,
    default: Date.now
  },
  profile: {
    currentOrgName: {
      type: String
    }
  },

  services: {
    local: {
      username: {
        type: String,
        unique: true,
        required: true
      },
      email: {
        type: String,
        unique: true,
        validate: [isEmail, 'No valid email address provided.']
      },
      password: {
        type: String,
        required: true,
        minlength: 7,
        maxlength: 42
      }
    }
  },
  meta: {
    orgs: [
      {
        _id: {
          type: String
        },
        role: {
          type: String
        }
      }
    ]
  }
});

async function getOrCreateOrganization(models, args) {
  const orgName = args.org_name || 'default_local_org';
  const org = await models.Organization.findOne({ name: orgName });
  if (org) return org;
  if (models.OrganizationDistributed) {
    const orgArray = await Promise.all(
      models.OrganizationDistributed.map(od => {
        return od.createLocalOrg({
          _id: `${uuid()}`,
          type: 'local',
          name: orgName
        });
      })
    );
    return orgArray[0];
  }
  return models.Organization.createLocalOrg({
    _id: `${uuid()}`,
    type: 'local',
    name: orgName
  });
}

UserLocalSchema.statics.createUser = async function(models, args) {
  const org = await getOrCreateOrganization(models, args);

  const user = await this.create({
    _id: `${uuid()}`,
    type: 'local',
    services: {
      local: {
        username: args.username,
        email: args.email,
        password: args.password
      }
    },
    meta: {
      orgs: [
        {
          _id: org._id,
          name: org.name,
          role: args.role === 'ADMIN' ? 'ADMIN' : 'READER'
        }
      ]
    }
  });
  return user;
};

UserLocalSchema.statics.findByLogin = async function(login) {
  let user = await this.findOne({
    'services.local.username': login
  });
  if (!user) {
    user = await this.findOne({ 'services.local.email': login });
  }
  return user;
};

UserLocalSchema.statics.createToken = async (user, secret, expiresIn) => {
  const claim = {
    _id: user._id,
    type: user.type,
    email: user.services.local.email,
    identifier: user.services.local.email,
    username: user.services.local.username,
    role: user.meta.orgs[0].role,
    org_id: user.meta.orgs[0]._id,
    meta: user.meta
  };
  return jwt.sign(claim, secret, {
    expiresIn
  });
};

UserLocalSchema.statics.signUp = async (models, args, secret, context) => {
  logger.debug({ req_id: context.req_id }, `local signUp ${args}`);
  if (AUTH_MODEL === AUTH_MODELS.LOCAL) {
    const user = await models.User.createUser(models, args);
    return { token: models.User.createToken(user, secret, '240m') };
  }
  logger.warn(
    { req_id: context.req_id },
    `Current authorization model ${AUTH_MODEL} does not support this option.`
  );
  throw new AuthenticationError(
    `Current authorization model ${AUTH_MODEL} does not support this option.`
  );
};

UserLocalSchema.statics.signIn = async (
  models,
  login,
  password,
  secret,
  context
) => {
  logger.debug({ login, req_id: context.req_id }, 'local signIn enter');
  if (AUTH_MODEL === AUTH_MODELS.LOCAL) {
    const user = await models.User.findByLogin(login);
    if (!user) {
<<<<<<< HEAD
      logger.warn(
        { req_id: context.req_id },
        'No user found with this login credentials.'
      );
=======
      logger.warn({ req_id: context.req_id },'No user found with this login credentials.');
>>>>>>> ec6ba7e6
      throw new UserInputError('No user found with this login credentials.');
    }
    const isValid = await user.validatePassword(password);
    if (!isValid) {
      logger.warn({ req_id: context.req_id }, 'Invalid password.');
      throw new AuthenticationError('Invalid password.');
    }
    return { token: models.User.createToken(user, secret, '240m') };
  }
<<<<<<< HEAD
  logger.warn(
    { req_id: context.req_id },
    `Current authorization model ${AUTH_MODEL} does not support this option.`
  );
=======
  logger.warn({ req_id: context.req_id },`Current authorization model ${AUTH_MODEL} does not support this option.`);
>>>>>>> ec6ba7e6
  throw new AuthenticationError(
    `Current authorization model ${AUTH_MODEL} does not support this option.`
  );
};

UserLocalSchema.statics.getMeFromRequest = async function(req) {
  if (AUTH_MODEL === AUTH_MODELS.LOCAL) {
    let token = req.headers['authorization'];
    if (token) {
      if (token.startsWith('Bearer ')) {
        // Remove Bearer from string
        token = token.slice(7, token.length);
      }
      try {
        return jwt.verify(token, SECRET);
      } catch (e) {
        logger.warn({ req_id: req.id }, 'Session expired');
        throw new AuthenticationError('Your session expired. Sign in again.');
      }
    }
  }
  return null;
};

UserLocalSchema.statics.getMeFromConnectionParams = async function(
  connectionParams,
  context
) {
  if (AUTH_MODEL === AUTH_MODELS.LOCAL) {
    let token = connectionParams['authorization'];
    if (token) {
      if (token.startsWith('Bearer ')) {
        // Remove Bearer from string
        token = token.slice(7, token.length);
      }
      try {
        return jwt.verify(token, SECRET);
      } catch (e) {
        logger.warn({ req_id: context.req_id }, 'Session expired');
        throw new AuthenticationError('Your session expired. Sign in again');
      }
    }
  }
  return null;
};

<<<<<<< HEAD
UserLocalSchema.statics.isAuthorized = async function(
  me,
  orgId,
  action,
  type,
  req_id
) {
  logger.debug(
    { req_id: req_id },
    `local isAuthorized ${me} ${action} ${type}`
  );
=======
UserLocalSchema.statics.isAuthorized = async function(me, orgId, action, type, req_id) {
  logger.debug({ req_id: req_id },`local isAuthorized ${me} ${action} ${type}`);
>>>>>>> ec6ba7e6
  if (AUTH_MODEL === AUTH_MODELS.LOCAL) {
    if (action === ACTIONS.READ) {
      return me.org_id === orgId;
    }
    if (action === ACTIONS.MANAGE) {
      return me.org_id === orgId && me.role === 'ADMIN';
    }
  }
  return false;
};

UserLocalSchema.statics.getOrgs = async function(models, me) {
  const results = [];
  if (AUTH_MODEL === AUTH_MODELS.LOCAL) {
    const meFromDB = await models.User.findOne({ _id: me._id });
    if (meFromDB && meFromDB.meta.orgs) {
      // eslint-disable-next-line no-restricted-syntax
      for (const org of meFromDB.meta.orgs) {
        // eslint-disable-next-line no-await-in-loop
        const orgFromDB = await models.Organization.findOne({ _id: org._id });
        if (orgFromDB) {
          results.push({ name: orgFromDB.name, _id: org._id });
        }
      }
    }
  }
  return results;
};

UserLocalSchema.pre('save', async function() {
  this.services.local.password = await this.generatePasswordHash();
});

UserLocalSchema.methods.generatePasswordHash = function() {
  const saltRounds = 10;
  return bcrypt.hashSync(this.services.local.password, saltRounds);
};

UserLocalSchema.methods.validatePassword = function(password) {
  return bcrypt.compareSync(password, this.services.local.password);
};

UserLocalSchema.methods.getId = async function() {
  return this._id;
};

UserLocalSchema.methods.getEmail = async function() {
  return this.services.local.email;
};

UserLocalSchema.methods.getIdentifier = async function() {
  return this.services.local.email;
};

UserLocalSchema.methods.getMeta = async function() {
  return this.meta;
};

UserLocalSchema.methods.getCurrentOrgId = async function() {
  return this.meta.orgs[0]._id;
};

UserLocalSchema.methods.getCurrentRole = async function() {
  return this.meta.orgs[0].role;
};

module.exports = UserLocalSchema;
<|MERGE_RESOLUTION|>--- conflicted
+++ resolved
@@ -183,14 +183,7 @@
   if (AUTH_MODEL === AUTH_MODELS.LOCAL) {
     const user = await models.User.findByLogin(login);
     if (!user) {
-<<<<<<< HEAD
-      logger.warn(
-        { req_id: context.req_id },
-        'No user found with this login credentials.'
-      );
-=======
       logger.warn({ req_id: context.req_id },'No user found with this login credentials.');
->>>>>>> ec6ba7e6
       throw new UserInputError('No user found with this login credentials.');
     }
     const isValid = await user.validatePassword(password);
@@ -200,14 +193,7 @@
     }
     return { token: models.User.createToken(user, secret, '240m') };
   }
-<<<<<<< HEAD
-  logger.warn(
-    { req_id: context.req_id },
-    `Current authorization model ${AUTH_MODEL} does not support this option.`
-  );
-=======
   logger.warn({ req_id: context.req_id },`Current authorization model ${AUTH_MODEL} does not support this option.`);
->>>>>>> ec6ba7e6
   throw new AuthenticationError(
     `Current authorization model ${AUTH_MODEL} does not support this option.`
   );
@@ -254,22 +240,8 @@
   return null;
 };
 
-<<<<<<< HEAD
-UserLocalSchema.statics.isAuthorized = async function(
-  me,
-  orgId,
-  action,
-  type,
-  req_id
-) {
-  logger.debug(
-    { req_id: req_id },
-    `local isAuthorized ${me} ${action} ${type}`
-  );
-=======
 UserLocalSchema.statics.isAuthorized = async function(me, orgId, action, type, req_id) {
   logger.debug({ req_id: req_id },`local isAuthorized ${me} ${action} ${type}`);
->>>>>>> ec6ba7e6
   if (AUTH_MODEL === AUTH_MODELS.LOCAL) {
     if (action === ACTIONS.READ) {
       return me.org_id === orgId;
