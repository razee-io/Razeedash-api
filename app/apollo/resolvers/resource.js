/**
 * Copyright 2020 IBM Corp. All Rights Reserved.
 *
 * Licensed under the Apache License, Version 2.0 (the "License");
 * you may not use this file except in compliance with the License.
 * You may obtain a copy of the License at
 *
 *      http://www.apache.org/licenses/LICENSE-2.0
 *
 * Unless required by applicable law or agreed to in writing, software
 * distributed under the License is distributed on an "AS IS" BASIS,
 * WITHOUT WARRANTIES OR CONDITIONS OF ANY KIND, either express or implied.
 * See the License for the specific language governing permissions and
 * limitations under the License.
 */

const _ = require('lodash');
const { withFilter, ForbiddenError } = require('apollo-server');
const GraphqlFields = require('graphql-fields');

const { buildSearchForResources, convertStrToTextPropsObj } = require('../utils');
const { ACTIONS, TYPES } = require('../models/const');
const { EVENTS, GraphqlPubSub, getStreamingTopic } = require('../subscription');
const { whoIs, validAuth, getAllowedGroups, getGroupConditionsIncludingEmpty, applyClusterInfoOnResources, NotFoundError } = require ('./common');
const ObjectId = require('mongoose').Types.ObjectId;
const { applyQueryFieldsToResources } = require('../utils/applyQueryFields');

const conf = require('../../conf.js').conf;
const S3ClientClass = require('../../s3/s3Client');
const url = require('url');

// This is service level search function which does not verify user tag permission
const commonResourcesSearch = async ({ context, searchFilter, limit=500, queryFields, sort={created: -1} }) => { // eslint-disable-line
  const {  models, req_id, logger } = context;
  try {
    const resources = await models.Resource.find(searchFilter)
      .sort(sort)
      .limit(limit)
      .lean({ virtuals: true })
    ;
    var count = await models.Resource.find(searchFilter).count();
    // if user is requesting the cluster field (i.e cluster_id/name), then adds it to the results
<<<<<<< HEAD
    // if(queryFields.cluster){
    //   const clusterIds = _.uniq(_.map(resources, 'cluster_id'));
    //   if(clusterIds.length > 0){
    //     let clusters = await models.Cluster.find({ org_id, cluster_id: { $in: clusterIds }}).lean({ virtuals: true });
    //     clusters = _.map(clusters, (cluster)=>{
    //       cluster.name = cluster.name || (cluster.metadata || {}).name || (cluster.registration || {}).name || cluster.cluster_id;
    //       return cluster;
    //     });
    //     clusters = _.keyBy(clusters, 'cluster_id');
    //     resources.forEach((resource)=>{
    //       resource.cluster = clusters[resource.cluster_id] || null;
    //     });
    //   }
    // }
=======
    if( (queryFields.resources||{}).cluster ) {
      await applyClusterInfoOnResources(org_id, resources, models);
    }
>>>>>>> 95fb86ff
    return {
      count,
      resources,
    };
  } catch (error) {
    logger.error(error, `commonResourcesSearch encountered an error for the request ${req_id}`);
    throw error;
  }  
};

const isLink = (s) => {
  return /^(http|https):\/\/?/.test(s);
};

const s3IsDefined = () => {
  return conf.s3.endpoint;
};

const getS3Data = async (s3Link, logger) => {
  try {
    const s3Client = new S3ClientClass(conf);
    const link = url.parse(s3Link); 
    const paths = link.path.split('/');
    const bucket = paths[1];
    // we do not need to decode URL here because path[2] and path[3] are hash code
    // path[2] stores keyHash , path[3] stores searchableDataHash 
    const resourceName = paths.length > 3 ? paths[2] + '/' + paths[3] : paths[2];
    const s3stream = s3Client.getObject(bucket, resourceName).createReadStream();
    const yaml = await readS3File(s3stream);
    return yaml;
  } catch (error) {
    logger.error(error, 'Error retrieving data from s3 bucket');
    throw(error);
  }
};

const readS3File = async (readable) => {
  readable.setEncoding('utf8');
  let data = '';
  for await (const chunk of readable) {
    data += chunk;
  }
  return data;
};

const commonResourceSearch = async ({ context, org_id, searchFilter, queryFields }) => {
  const { models, me, req_id, logger } = context;
  try {
    const conditions = await getGroupConditionsIncludingEmpty(me, org_id, ACTIONS.READ, 'uuid', 'resource.commonResourceSearch', context);

    searchFilter['deleted'] = false;
    let resource = await models.Resource.findOne(searchFilter).lean({ virtuals: true });

    if (!resource) return resource;

    if (queryFields['data'] && resource.data && isLink(resource.data) && s3IsDefined()) {
      const yaml = getS3Data(resource.data, logger);
      resource.data = yaml;
    }

    let cluster = await models.Cluster.findOne({ org_id: org_id, cluster_id: resource.cluster_id, ...conditions}).lean({ virtuals: true });
    if (!cluster) {
      throw new ForbiddenError('you are not allowed to access this resource due to missing cluster tag permission.');
    }

    if(queryFields['cluster']) {
      cluster.name = cluster.name || (cluster.metadata||{}).name ||  (cluster.registration||{}).name  || cluster.cluster_id;
      resource.cluster = cluster;
    }
    if(queryFields['subscription'] && resource.searchableData && resource.searchableData.subscription_id) {
      var subscriptions = await models.Subscription.findOne({ uuid: resource.searchableData.subscription_id}).lean({ virtuals: true });
      resource.subscription = subscriptions;
    }

    return resource;
  } catch (error) {
    logger.error(error, `commonResourceSearch encountered an error for the request ${req_id}`);
    throw error;
  }
};

// usage: buildSortObj([{field: 'updated', desc: true}], ['_id', 'name', 'created', 'updated']);
const buildSortObj = (sortArr, allowedFields)=>{
  if(!allowedFields){
    throw new Error('you need to pass allowedFields into buildSortObj()');
  }
  var out = {};
  _.each(sortArr, (sortObj)=>{
    if(!_.includes(allowedFields, sortObj.field)){
      throw new Error(`You are not allowed to sort on field "${sortObj.field}"`);
    }
    out[sortObj.field] = (sortObj.desc ? -1 : 1);
  });
  return out;
};

const resourceResolvers = {
  Query: {
    resourcesCount: async (parent, { orgId: org_id }, context) => {
      const queryName = 'resourcesCount';
      const { models, me, req_id, logger } = context;
      logger.debug({req_id, user: whoIs(me), org_id }, `${queryName} enter`);    
      await validAuth(me, org_id, ACTIONS.READ, TYPES.RESOURCE, queryName, context);

      let count = 0;
      try {
        count = await models.Resource.count({
          org_id: org_id,
          deleted: false,
        });
      } catch (error) {
        logger.error(error, 'resourcesCount encountered an error');
        throw error;
      }
      return count;
    },
    resources: async (
      parent,
      { orgId, filter, fromDate, toDate, limit, kinds = [], sort, subscriptionsLimit },
      context,
      fullQuery
    ) => {
      const queryFields = GraphqlFields(fullQuery);
      const queryName = 'resources';
      const { me, req_id, logger, models } = context;
      logger.debug( {req_id, user: whoIs(me), orgId, filter, fromDate, toDate, limit, queryFields }, `${queryName} enter`);

      limit = _.clamp(limit, 1, 10000);

      // use service level read
      await validAuth(me, orgId, ACTIONS.SERVICELEVELREAD, TYPES.RESOURCE, queryName, context);

      sort = buildSortObj(sort, ['_id', 'cluster_id', 'selfLink', 'created', 'updated', 'lastModified', 'deleted', 'hash']);

      let searchFilter = { org_id: orgId, deleted: false, };
      if(kinds.length > 0){
        searchFilter['searchableData.kind'] = { $in: kinds };
      }
      if ((filter && filter !== '') || fromDate != null || toDate != null) {
        var props = convertStrToTextPropsObj(filter);
        var textProp = props.$text || '';
        _.assign(searchFilter, models.Resource.translateAliases(_.omit(props, '$text')));
        searchFilter = buildSearchForResources(searchFilter, textProp, fromDate, toDate, kinds);
      }
      const resourcesResult = await commonResourcesSearch({ models, orgId, searchFilter, limit, queryFields: queryFields.resources, sort, context });

      await applyQueryFieldsToResources(resourcesResult.resources, queryFields.resources, { orgId, subscriptionsLimit }, models);

      return resourcesResult;
    },

    resourcesByCluster: async (
      parent,
      { orgId, clusterId: cluster_id, filter, limit },
      context,
      fullQuery
    ) => {
      const queryFields = GraphqlFields(fullQuery);
      const queryName = 'resourcesByCluster';
      const { me, models, req_id, logger } = context;
      logger.debug( {req_id, user: whoIs(me), orgId, filter, limit, queryFields }, `${queryName} enter`);

      limit = _.clamp(limit, 1, 10000);

      await validAuth(me, orgId, ACTIONS.READ, TYPES.RESOURCE, queryName, context);

      const cluster = await models.Cluster.findOne({cluster_id}).lean({ virtuals: true });
      if (!cluster) {
        // if some tag of the sub does not in user's tag list, throws an error
        throw new NotFoundError(`Could not find the cluster for the cluster id ${cluster_id}.`);
      }
      const allowedGroups = await getAllowedGroups(me, orgId, ACTIONS.READ, 'uuid', queryName, context);
      if (cluster.groups) {
        cluster.groups.some(group => {
          if(allowedGroups.indexOf(group.uuid) === -1) {
            // if some group of the sub does not in user's group list, throws an error
            throw new ForbiddenError(`you are not allowed to read resources due to missing permissions on cluster group ${group.name}.`);
          }
          return false;
        });
      }

      let searchFilter = {
        org_id: orgId,
        cluster_id: cluster_id,
        deleted: false,
      };
      if (filter && filter !== '') {
        searchFilter = buildSearchForResources(searchFilter, filter);
      }
      logger.debug({req_id}, `searchFilter=${JSON.stringify(searchFilter)}`);
      const resourcesResult = await commonResourcesSearch({ context, orgId, searchFilter, limit, queryFields });
      await applyQueryFieldsToResources(resourcesResult.resources, queryFields.resources, { orgId }, models);
      return resourcesResult;
    },

    resource: async (parent, { orgId: org_id, id: _id, histId }, context, fullQuery) => {
      const queryFields = GraphqlFields(fullQuery);
      const queryName = 'resource';
      const { models, me, req_id, logger } = context;

      logger.debug( {req_id, user: whoIs(me), _id, queryFields}, `${queryName} enter`);

      await validAuth(me, org_id, ACTIONS.READ, TYPES.RESOURCE, queryName, context);

      const searchFilter = { org_id, _id: ObjectId(_id) };
      var resource = await commonResourceSearch({ context, org_id, searchFilter, queryFields });
      if(!resource){
        return null;
      }
      resource.histId = resource._id;
      if(histId && histId != _id){
        var resourceYamlHistObj = await models.ResourceYamlHist.findOne({ _id: histId, org_id, resourceSelfLink: resource.selfLink }, {}, {lean:true});
        if(!resourceYamlHistObj){
          throw new NotFoundError(`hist _id "${histId}" not found`);
        }
        resource.histId = resourceYamlHistObj._id;
        resource.data = resourceYamlHistObj.yamlStr;
        if (queryFields['data'] && resource.data && isLink(resource.data) && s3IsDefined()) {
          const yaml = getS3Data(resource.data, logger);
          resource.data = yaml;
        }

        resource.updated = resourceYamlHistObj.updated;
      }
      return resource;
    },

    resourceByKeys: async (
      parent,
      { orgId: org_id, clusterId: cluster_id, selfLink },
      context,
      fullQuery
    ) => {
      const queryFields = GraphqlFields(fullQuery);
      const queryName = 'resourceByKeys';
      const { me, req_id, logger } = context;

      logger.debug( {req_id, user: whoIs(me), org_id, cluster_id, selfLink, queryFields}, `${queryName} enter`);

      await validAuth(me, org_id, ACTIONS.READ, TYPES.RESOURCE, queryName, context);

      const searchFilter = { org_id, cluster_id, selfLink };
      const resource = await commonResourceSearch({ context, org_id, searchFilter, queryFields });
      if(!resource){
        return null;
      }
      resource.histId = resource._id;
      return resource;
    },

    resourcesBySubscription: async ( parent, { orgId, subscriptionId: subscription_id}, context, fullQuery) => {
      const queryFields = GraphqlFields(fullQuery);
      const queryName = 'resourcesBySubscription';
      const {  me, models, req_id, logger } = context;
  
      logger.debug( {req_id, user: whoIs(me), orgId, subscription_id, queryFields}, `${queryName} enter`);
  
      await validAuth(me, orgId, ACTIONS.READ, TYPES.RESOURCE, queryName, context);
      const subscription = await models.Subscription.findOne({uuid: subscription_id}).lean({ virtuals: true });
      if (!subscription) {
        // if some tag of the sub does not in user's tag list, throws an error
        throw new NotFoundError(`Could not find the subscription for the subscription id ${subscription_id}.`);
      }
      const allowedGroups = await getAllowedGroups(me, orgId, ACTIONS.READ, 'name', queryName, context);
      if(subscription.groups) {
        subscription.groups.some(group => {
          if(allowedGroups.indexOf(group) === -1) {
            // if some tag of the sub does not in user's tag list, throws an error
            throw new ForbiddenError(`you are not allowed to read resources due to missing permissions on subscription group ${group}.`);
          }
          return false;
        });
      }
      const searchFilter = { org_id: orgId, 'searchableData.subscription_id': subscription_id, deleted: false, };
      const resourcesResult = await commonResourcesSearch({ context, org_id: orgId, searchFilter, queryFields });
      await applyQueryFieldsToResources(resourcesResult.resources, queryFields.resources, { orgId }, models);
      return resourcesResult;
    },

    resourceHistory: async(parent, { orgId: org_id, clusterId: cluster_id, resourceSelfLink, beforeDate, afterDate, limit }, context)=>{
      const { models, me, req_id, logger } = context;

      limit = _.clamp(limit, 1, 1000);

      const queryName = 'resourceHistory';
      logger.debug( {req_id, user: whoIs(me), org_id, cluster_id, resourceSelfLink, beforeDate, afterDate, limit }, `${queryName} enter`);
      await validAuth(me, org_id, ACTIONS.READ, TYPES.RESOURCE, queryName, context);

      var searchObj = {
        org_id, cluster_id, resourceSelfLink
      };
      var updatedSearchObj = {};
      if(beforeDate){
        updatedSearchObj.$lte = beforeDate;
      }
      if(afterDate){
        updatedSearchObj.$gte = afterDate;
      }
      if(!_.isEmpty(updatedSearchObj)){
        searchObj.updated = updatedSearchObj;
      }

      const histObjs = await models.ResourceYamlHist.find(searchObj, { _id:1, updated:1 }, { limit }).lean({ virtuals: true });
      const count = await models.ResourceYamlHist.find(searchObj).count();

      return {
        count,
        items: histObjs,
      };
    },

    resourceContent: async(parent, { orgId: org_id, clusterId: cluster_id, resourceSelfLink, histId=null }, context)=>{
      const { models, me, req_id, logger } = context;

      const queryName = 'resourceContent';
      logger.debug( {req_id, user: whoIs(me), org_id, cluster_id, resourceSelfLink, histId }, `${queryName} enter`);
      await validAuth(me, org_id, ACTIONS.READ, TYPES.RESOURCE, queryName, context);

      var getContent = async(obj)=>{
        return obj.yamlStr;
      };

      const resource = await models.Resource.findOne({ org_id, cluster_id, selfLink: resourceSelfLink });
      if(!histId || histId == resource._id.toString()){
        let content = await getContent(resource);
        return {
          id: resource._id,
          histId: resource._id,
          content,
          updated: resource.updated,
        };
      }

      const obj = await models.ResourceYamlHist.findOne({ org_id, cluster_id, resourceSelfLink, _id: histId }, {}, { lean:true });
      if(!obj){
        return null;
      }

      var content = await getContent(obj);
      if ( content && isLink(content) && s3IsDefined()) {
        const yaml = getS3Data(content, logger);
        content = yaml;
      }

      return {
        id: resource._id,
        histId: obj._id,
        content,
        updated: obj.updated,
      };
    },
  },
  Subscription: {
    resourceUpdated: {
      resolve: (parent, { orgID: org_id, filter }, { models, me, req_id, logger }) => {
        logger.debug(
          { modelKeys: Object.keys(models), org_id, filter, me, req_id },
          'Subscription.resourceUpdated.resolve',
        );
        const { resourceUpdated } = parent;
        return resourceUpdated;
      },

      subscribe: withFilter(
        // eslint-disable-next-line no-unused-vars
        (parent, args, context) => {
          const topic = getStreamingTopic(EVENTS.RESOURCE.UPDATED, args.orgId);
          context.logger.debug({args, me: context.me, topic}, 'withFilter asyncIteratorFn');
          // TODO: in future probably we should valid authorization here
          return GraphqlPubSub.getInstance().pubSub.asyncIterator(topic);
        },
        async (parent, args, context) => {
          const queryName = 'subscribe: withFilter';
          const { me, req_id, logger } = context;
          logger.debug( {req_id, user: whoIs(me), args }, 
            `${queryName}: context.keys: [${Object.keys(context)}]`,
          );
          await validAuth(me, args.orgId, ACTIONS.READ, TYPES.RESOURCE, queryName, context);
          let found = true;
          const { resource } = parent.resourceUpdated;
          if (args.orgId !== resource.orgId) {
            return false;
          }
          if (args.filter && args.filter !== '') {
            const tokens = _.filter(args.filter.split(/\s+/));
            // eslint-disable-next-line no-restricted-syntax
            for (const token of tokens) {
              if (
                resource.clusterId.match(token) ||
                resource.selfLink.match(token) ||
                (resource.searchableData.kind &&
                  resource.searchableData.kind.match(token)) ||
                (resource.searchableData.name &&
                  resource.searchableData.name.match(token)) ||
                (resource.searchableData.namespace &&
                  resource.searchableData.namespace.match(token))
              ) {
                // eslint-disable-next-line no-continue
                continue;
              }
              found = false;
              break;
            }
          }
          logger.debug({ req_id, args, found }, 'subscribe: withFilter result');
          return Boolean(found);
        },
      ),
    },
  },
};

module.exports = resourceResolvers;<|MERGE_RESOLUTION|>--- conflicted
+++ resolved
@@ -40,7 +40,6 @@
     ;
     var count = await models.Resource.find(searchFilter).count();
     // if user is requesting the cluster field (i.e cluster_id/name), then adds it to the results
-<<<<<<< HEAD
     // if(queryFields.cluster){
     //   const clusterIds = _.uniq(_.map(resources, 'cluster_id'));
     //   if(clusterIds.length > 0){
@@ -55,11 +54,9 @@
     //     });
     //   }
     // }
-=======
-    if( (queryFields.resources||{}).cluster ) {
-      await applyClusterInfoOnResources(org_id, resources, models);
-    }
->>>>>>> 95fb86ff
+    //if( (queryFields.resources||{}).cluster ) {
+    //  await applyClusterInfoOnResources(org_id, resources, models);
+    //}
     return {
       count,
       resources,
