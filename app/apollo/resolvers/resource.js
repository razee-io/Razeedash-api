--- conflicted
+++ resolved
@@ -202,11 +202,7 @@
     },
     resources: async (
       parent,
-<<<<<<< HEAD
-      { org_id, filter, fromDate, toDate, limit, kinds = [], sort, subscriptionsLimit },
-=======
-      { orgId: org_id, filter, fromDate, toDate, limit, kinds = [], sort },
->>>>>>> d3588637
+      { orgId: org_id, filter, fromDate, toDate, limit, kinds = [], sort, subscriptionsLimit },
       context,
       fullQuery
     ) => {
