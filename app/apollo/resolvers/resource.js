/**
 * Copyright 2020 IBM Corp. All Rights Reserved.
 *
 * Licensed under the Apache License, Version 2.0 (the "License");
 * you may not use this file except in compliance with the License.
 * You may obtain a copy of the License at
 *
 *      http://www.apache.org/licenses/LICENSE-2.0
 *
 * Unless required by applicable law or agreed to in writing, software
 * distributed under the License is distributed on an "AS IS" BASIS,
 * WITHOUT WARRANTIES OR CONDITIONS OF ANY KIND, either express or implied.
 * See the License for the specific language governing permissions and
 * limitations under the License.
 */

const _ = require('lodash');
const { withFilter} = require('apollo-server');
const GraphqlFields = require('graphql-fields');

const { buildSearchForResources, convertStrToTextPropsObj } = require('../utils');
const { ACTIONS, TYPES } = require('../models/const');
const { EVENTS, GraphqlPubSub, getStreamingTopic } = require('../subscription');
const { whoIs, validAuth, getAllowedGroups, getGroupConditionsIncludingEmpty, NotFoundError, BasicRazeeError, RazeeForbiddenError, RazeeValidationError, RazeeQueryError } = require ('./common');
const ObjectId = require('mongoose').Types.ObjectId;
const { applyQueryFieldsToResources } = require('../utils/applyQueryFields');

const conf = require('../../conf.js').conf;
const S3ClientClass = require('../../s3/s3Client');
const url = require('url');

// This is service level search function which does not verify user tag permission
const commonResourcesSearch = async ({ context, searchFilter, limit=500, queryFields, sort={created: -1} }) => { // eslint-disable-line
  const {  models, req_id, logger } = context;
  try {
    const resources = await models.Resource.find(searchFilter)
      .sort(sort)
      .limit(limit)
      .lean({ virtuals: true })
    ;
    var count = await models.Resource.find(searchFilter).count();
    return {
      count,
      resources,
    };
  } catch (error) {
    logger.error(error, `commonResourcesSearch encountered an error for the request ${req_id}`);
    throw new BasicRazeeError(`commonResourcesSearch encountered an error. ${error.message}`, context); 
  }  
};

const isLink = (s) => {
  return /^(http|https):\/\/?/.test(s);
};

const s3IsDefined = () => {
  return conf.s3.endpoint;
};

const getS3Data = async (s3Link, logger, context) => {
  try {
    const s3Client = new S3ClientClass(conf);
    const link = url.parse(s3Link); 
    const paths = link.path.split('/');
    const bucket = paths[1];
    // we do not need to decode URL here because path[2] and path[3] are hash code
    // path[2] stores keyHash , path[3] stores searchableDataHash 
    const resourceName = paths.length > 3 ? paths[2] + '/' + paths[3] : paths[2];
    const s3stream = s3Client.getObject(bucket, resourceName).createReadStream();
    const yaml = await readS3File(s3stream);
    return yaml;
  } catch (error) {
    logger.error(error, 'Error retrieving data from s3 bucket');
    throw new BasicRazeeError(`Error retrieving data from s3 bucket. ${error.message}`, context); 
  }
};

const readS3File = async (readable) => {
  readable.setEncoding('utf8');
  let data = '';
  for await (const chunk of readable) {
    data += chunk;
  }
  return data;
};

const commonResourceSearch = async ({ context, org_id, searchFilter, queryFields }) => {
  const { models, me, req_id, logger } = context;
  try {
    const conditions = await getGroupConditionsIncludingEmpty(me, org_id, ACTIONS.READ, 'uuid', 'resource.commonResourceSearch', context);

    searchFilter['deleted'] = false;
    let resource = await models.Resource.findOne(searchFilter).lean({ virtuals: true });

    if (!resource) return resource;

    if (queryFields['data'] && resource.data && isLink(resource.data) && s3IsDefined()) {
      const yaml = await getS3Data(resource.data, logger);
      resource.data = yaml;
    }

    let cluster = await models.Cluster.findOne({ org_id: org_id, cluster_id: resource.cluster_id, ...conditions}).lean({ virtuals: true });
    if (!cluster) {
<<<<<<< HEAD
      throw new RazeeForbiddenError('You are not allowed to access this resource due to missing cluster tag permission.', context);
=======
      throw new ForbiddenError('you are not allowed to access this resource due to missing cluster group permission.');
>>>>>>> 806f97b4
    }

    if(queryFields['cluster']) {
      cluster.name = cluster.name || (cluster.metadata||{}).name ||  (cluster.registration||{}).name  || cluster.cluster_id;
      resource.cluster = cluster;
    }
    if(queryFields['subscription'] && resource.searchableData && resource.searchableData.subscription_id) {
      var subscriptions = await models.Subscription.findOne({ uuid: resource.searchableData.subscription_id}).lean({ virtuals: true });
      resource.subscription = subscriptions;
    }

    return resource;
  } catch (error) {
    logger.error(error, `commonResourceSearch encountered an error for the request ${req_id}`);
    throw new BasicRazeeError(`commonResourceSearch encountered an error. ${error.message}`, context); 
  }
};

// usage: buildSortObj([{field: 'updated', desc: true}], ['_id', 'name', 'created', 'updated'], context);
const buildSortObj = (sortArr, allowedFields, context)=>{
  if(!allowedFields){
    throw new BasicRazeeError('You need to pass allowedFields into buildSortObj()', context); 
  }
  var out = {};
  _.each(sortArr, (sortObj)=>{
    if(!_.includes(allowedFields, sortObj.field)){
      throw new RazeeValidationError(`You are not allowed to sort on field "${sortObj.field}"`, context);
    }
    out[sortObj.field] = (sortObj.desc ? -1 : 1);
  });
  return out;
};

const resourceResolvers = {
  Query: {
    resourcesCount: async (parent, { orgId: org_id }, context) => {
      const queryName = 'resourcesCount';
      const { models, me, req_id, logger } = context;
      logger.debug({req_id, user: whoIs(me), org_id }, `${queryName} enter`);    
      await validAuth(me, org_id, ACTIONS.READ, TYPES.RESOURCE, queryName, context);

      let count = 0;
      try {
        count = await models.Resource.count({
          org_id: org_id,
          deleted: false,
        });
      } catch (error) {
        logger.error(error, 'resourcesCount encountered an error');
        throw new RazeeQueryError(`resourcesCount encountered an error. ${error.message}`, context);
      }
      return count;
    },
    resources: async (
      parent,
      { orgId, filter, fromDate, toDate, limit, kinds = [], sort, subscriptionsLimit },
      context,
      fullQuery
    ) => {
      const queryFields = GraphqlFields(fullQuery);
      const queryName = 'resources';
      const { me, req_id, logger, models } = context;
      logger.debug( {req_id, user: whoIs(me), orgId, filter, fromDate, toDate, limit, queryFields }, `${queryName} enter`);

      limit = _.clamp(limit, 1, 10000);

      // use service level read
      await validAuth(me, orgId, ACTIONS.SERVICELEVELREAD, TYPES.RESOURCE, queryName, context);

      sort = buildSortObj(sort, ['_id', 'cluster_id', 'selfLink', 'created', 'updated', 'lastModified', 'deleted', 'hash'], context);

      let searchFilter = { org_id: orgId, deleted: false, };
      if(kinds.length > 0){
        searchFilter['searchableData.kind'] = { $in: kinds };
      }
      if ((filter && filter !== '') || fromDate != null || toDate != null) {
        var props = convertStrToTextPropsObj(filter);
        var textProp = props.$text || '';
        _.assign(searchFilter, models.Resource.translateAliases(_.omit(props, '$text')));
        searchFilter = buildSearchForResources(searchFilter, textProp, fromDate, toDate, kinds);
      }
      const resourcesResult = await commonResourcesSearch({ models, searchFilter, limit, queryFields: queryFields.resources, sort, context });

      await applyQueryFieldsToResources(resourcesResult.resources, queryFields.resources, { orgId, subscriptionsLimit }, context);

      return resourcesResult;
    },

    resourcesByCluster: async (
      parent,
      { orgId, clusterId: cluster_id, filter, limit },
      context,
      fullQuery
    ) => {
      const queryFields = GraphqlFields(fullQuery);
      const queryName = 'resourcesByCluster';
      const { me, models, req_id, logger } = context;
      logger.debug( {req_id, user: whoIs(me), orgId, filter, limit, queryFields }, `${queryName} enter`);

      limit = _.clamp(limit, 1, 10000);

      await validAuth(me, orgId, ACTIONS.READ, TYPES.RESOURCE, queryName, context);

      const cluster = await models.Cluster.findOne({cluster_id}).lean({ virtuals: true });
      if (!cluster) {
        // if some tag of the sub does not in user's tag list, throws an error
        throw new NotFoundError(`Could not find the cluster for the cluster id ${cluster_id}.`, context);
      }
      const allowedGroups = await getAllowedGroups(me, orgId, ACTIONS.READ, 'uuid', queryName, context);
      if (cluster.groups) {
        cluster.groups.some(group => {
          if(allowedGroups.indexOf(group.uuid) === -1) {
            // if some group of the sub does not in user's group list, throws an error
            throw new RazeeForbiddenError(`You are not allowed to read resources due to missing permissions on cluster group ${group.name}.`, context);
          }
          return false;
        });
      }

      let searchFilter = {
        org_id: orgId,
        cluster_id: cluster_id,
        deleted: false,
      };
      if (filter && filter !== '') {
        searchFilter = buildSearchForResources(searchFilter, filter);
      }
      logger.debug({req_id}, `searchFilter=${JSON.stringify(searchFilter)}`);
      const resourcesResult = await commonResourcesSearch({ context, searchFilter, limit, queryFields });
      await applyQueryFieldsToResources(resourcesResult.resources, queryFields.resources, { orgId }, context);
      return resourcesResult;
    },

    resource: async (parent, { orgId: org_id, id: _id, histId }, context, fullQuery) => {
      const queryFields = GraphqlFields(fullQuery);
      const queryName = 'resource';
      const { models, me, req_id, logger } = context;

      logger.debug( {req_id, user: whoIs(me), _id, queryFields}, `${queryName} enter`);

      await validAuth(me, org_id, ACTIONS.READ, TYPES.RESOURCE, queryName, context);

      const searchFilter = { org_id, _id: ObjectId(_id) };
      var resource = await commonResourceSearch({ context, org_id, searchFilter, queryFields });
      if(!resource){
        return null;
      }
      if(histId && histId != _id){
        var resourceYamlHistObj = await models.ResourceYamlHist.findOne({ _id: histId, org_id, resourceSelfLink: resource.selfLink }, {}, {lean:true});
        if(!resourceYamlHistObj){
          throw new NotFoundError(`hist _id "${histId}" not found`, context);
        }
        resource.histId = resourceYamlHistObj._id;
        resource.data = resourceYamlHistObj.yamlStr;
        if (queryFields['data'] && resource.data && isLink(resource.data) && s3IsDefined()) {
          const yaml = await getS3Data(resource.data, logger);
          resource.data = yaml;
        }
        resource.updated = resourceYamlHistObj.updated;
      }
      if (!resource.histId) {
        // histId should be populated from REST api now, this is just
        // in case we need a value for un-migrated/updated resources
        resource.histId = resource._id;
      }
      return resource;
    },

    resourceByKeys: async (
      parent,
      { orgId: org_id, clusterId: cluster_id, selfLink },
      context,
      fullQuery
    ) => {
      const queryFields = GraphqlFields(fullQuery);
      const queryName = 'resourceByKeys';
      const { me, req_id, logger } = context;

      logger.debug( {req_id, user: whoIs(me), org_id, cluster_id, selfLink, queryFields}, `${queryName} enter`);

      await validAuth(me, org_id, ACTIONS.READ, TYPES.RESOURCE, queryName, context);

      const searchFilter = { org_id, cluster_id, selfLink };
      const resource = await commonResourceSearch({ context, org_id, searchFilter, queryFields });
      if(!resource){
        return null;
      }
      if (!resource.histId) {
        // histId should be populated from REST api now, this is just
        // in case we need a value for un-migrated/updated resources
        resource.histId = resource._id;
      }
      return resource;
    },

    resourcesBySubscription: async ( parent, { orgId, subscriptionId: subscription_id}, context, fullQuery) => {
      const queryFields = GraphqlFields(fullQuery);
      const queryName = 'resourcesBySubscription';
      const {  me, models, req_id, logger } = context;
  
      logger.debug( {req_id, user: whoIs(me), orgId, subscription_id, queryFields}, `${queryName} enter`);
  
      await validAuth(me, orgId, ACTIONS.READ, TYPES.RESOURCE, queryName, context);
      const subscription = await models.Subscription.findOne({uuid: subscription_id}).lean({ virtuals: true });
      if (!subscription) {
        // if some tag of the sub does not in user's tag list, throws an error
        throw new NotFoundError(`Could not find the subscription for the subscription id ${subscription_id}.`, context);
      }
      const allowedGroups = await getAllowedGroups(me, orgId, ACTIONS.READ, 'name', queryName, context);
      if(subscription.groups) {
        subscription.groups.some(group => {
          if(allowedGroups.indexOf(group) === -1) {
            // if some tag of the sub does not in user's tag list, throws an error
            throw new RazeeForbiddenError(`You are not allowed to read resources due to missing permissions on subscription group ${group}.`, context);
          }
          return false;
        });
      }
      const searchFilter = { org_id: orgId, 'searchableData.subscription_id': subscription_id, deleted: false, };
      const resourcesResult = await commonResourcesSearch({ context, searchFilter, queryFields });
      await applyQueryFieldsToResources(resourcesResult.resources, queryFields.resources, { orgId }, context);
      return resourcesResult;
    },

    resourceHistory: async(parent, { orgId: org_id, clusterId: cluster_id, resourceSelfLink, beforeDate, afterDate, limit }, context)=>{
      const { models, me, req_id, logger } = context;

      limit = _.clamp(limit, 1, 1000);

      const queryName = 'resourceHistory';
      logger.debug( {req_id, user: whoIs(me), org_id, cluster_id, resourceSelfLink, beforeDate, afterDate, limit }, `${queryName} enter`);
      // await validAuth(me, org_id, ACTIONS.READ, TYPES.RESOURCE, queryName, context);
      const conditions = await getGroupConditionsIncludingEmpty(me, org_id, ACTIONS.READ, 'uuid', 'resource.commonResourceSearch', context);
      let cluster = await models.Cluster.findOne({ org_id: org_id, cluster_id, ...conditions}).lean({ virtuals: true });
      if (!cluster) {
        throw new RazeeForbiddenError('You are not allowed to access this resource due to missing cluster group permission.', context);
      }

      var searchObj = {
        org_id, cluster_id, resourceSelfLink
      };
      var updatedSearchObj = {};
      if(beforeDate){
        updatedSearchObj.$lte = beforeDate;
      }
      if(afterDate){
        updatedSearchObj.$gte = afterDate;
      }
      if(!_.isEmpty(updatedSearchObj)){
        searchObj.updated = updatedSearchObj;
      }

      const histObjs = await models.ResourceYamlHist.find(searchObj, { _id:1, updated:1 }, { limit }).lean({ virtuals: true });
      const count = await models.ResourceYamlHist.find(searchObj).count();

      return {
        count,
        items: histObjs,
      };
    },

    resourceContent: async(parent, { orgId: org_id, clusterId: cluster_id, resourceSelfLink, histId=null }, context)=>{
      const { models, me, req_id, logger } = context;

      const queryName = 'resourceContent';
      logger.debug( {req_id, user: whoIs(me), org_id, cluster_id, resourceSelfLink, histId }, `${queryName} enter`);
      // await validAuth(me, org_id, ACTIONS.READ, TYPES.RESOURCE, queryName, context);

      const conditions = await getGroupConditionsIncludingEmpty(me, org_id, ACTIONS.READ, 'uuid', 'resource.commonResourceSearch', context);
      let cluster = await models.Cluster.findOne({ org_id: org_id, cluster_id, ...conditions}).lean({ virtuals: true });
      if (!cluster) {
        throw new RazeeForbiddenError('You are not allowed to access this resource due to missing cluster group permission.', context);
      }

      var getContent = async(obj)=>{
        return obj.yamlStr;
      };

      const resource = await models.Resource.findOne({ org_id, cluster_id, selfLink: resourceSelfLink },  {},  { lean:true });
      if(!resource){
        return null;
      }

      if(!histId || histId == resource._id.toString()){
        let content = resource.data;
        if ( content && isLink(content) && s3IsDefined()) {
          const yaml = await getS3Data(content, logger);
          content = yaml;
        }
        return {
          id: resource._id,
          histId: resource.histId ? resource.histId : resource._id,
          content,
          updated: resource.updated,
        };
      }

      const obj = await models.ResourceYamlHist.findOne({ org_id, cluster_id, resourceSelfLink, _id: histId }, {}, { lean:true });
      if(!obj){
        return null;
      }

      var content = await getContent(obj);
      if ( content && isLink(content) && s3IsDefined()) {
        const yaml = await getS3Data(content, logger);
        content = yaml;
      }

      return {
        id: resource._id,
        histId: obj._id,
        content,
        updated: obj.updated,
      };
    },
  },
  Subscription: {
    resourceUpdated: {
      resolve: (parent, { orgID: org_id, filter }, { models, me, req_id, logger }) => {
        logger.debug(
          { modelKeys: Object.keys(models), org_id, filter, me, req_id },
          'Subscription.resourceUpdated.resolve',
        );
        const { resourceUpdated } = parent;
        return resourceUpdated;
      },

      subscribe: withFilter(
        // eslint-disable-next-line no-unused-vars
        (parent, args, context) => {
          const topic = getStreamingTopic(EVENTS.RESOURCE.UPDATED, args.orgId);
          context.logger.debug({args, me: context.me, topic}, 'withFilter asyncIteratorFn');
          // TODO: in future probably we should valid authorization here
          return GraphqlPubSub.getInstance().pubSub.asyncIterator(topic);
        },
        async (parent, args, context) => {
          const queryName = 'subscribe: withFilter';
          const { me, req_id, logger } = context;
          logger.debug( {req_id, user: whoIs(me), args }, 
            `${queryName}: context.keys: [${Object.keys(context)}]`,
          );
          await validAuth(me, args.orgId, ACTIONS.READ, TYPES.RESOURCE, queryName, context);
          let found = true;
          const { resource } = parent.resourceUpdated;
          if (args.orgId !== resource.orgId) {
            return false;
          }
          if (args.filter && args.filter !== '') {
            const tokens = _.filter(args.filter.split(/\s+/));
            // eslint-disable-next-line no-restricted-syntax
            for (const token of tokens) {
              if (
                resource.clusterId.match(token) ||
                resource.selfLink.match(token) ||
                (resource.searchableData.kind &&
                  resource.searchableData.kind.match(token)) ||
                (resource.searchableData.name &&
                  resource.searchableData.name.match(token)) ||
                (resource.searchableData.namespace &&
                  resource.searchableData.namespace.match(token))
              ) {
                // eslint-disable-next-line no-continue
                continue;
              }
              found = false;
              break;
            }
          }
          logger.debug({ req_id, args, found }, 'subscribe: withFilter result');
          return Boolean(found);
        },
      ),
    },
  },
};

module.exports = resourceResolvers;<|MERGE_RESOLUTION|>--- conflicted
+++ resolved
@@ -101,11 +101,7 @@
 
     let cluster = await models.Cluster.findOne({ org_id: org_id, cluster_id: resource.cluster_id, ...conditions}).lean({ virtuals: true });
     if (!cluster) {
-<<<<<<< HEAD
       throw new RazeeForbiddenError('You are not allowed to access this resource due to missing cluster tag permission.', context);
-=======
-      throw new ForbiddenError('you are not allowed to access this resource due to missing cluster group permission.');
->>>>>>> 806f97b4
     }
 
     if(queryFields['cluster']) {
