--- conflicted
+++ resolved
@@ -229,12 +229,8 @@
         (parent, args, context) => {
           const topic = getStreamingTopic(EVENTS.RESOURCE.UPDATED, args.org_id);
           context.logger.debug({args, me: context.me, topic}, 'withFilter asyncIteratorFn');
-<<<<<<< HEAD
           // TODO: in future probably we should valid authorization here
           return GraphqlPubSub.getInstance().pubSub.asyncIterator(topic);
-=======
-          return pubSubPlaceHolder.pubSub.asyncIterator(topic);
->>>>>>> 99e8a778
         },
         async (parent, args, context) => {
           const queryName = 'subscribe: withFilter';
