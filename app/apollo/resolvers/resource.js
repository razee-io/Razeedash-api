--- conflicted
+++ resolved
@@ -100,15 +100,12 @@
   } catch (error) {
     logger.error(error, 'Error retrieving data from s3 bucket');
     throw new BasicRazeeError(context.req.t('Error retrieving data from s3 bucket. {{error.message}}', {'error.message':error.message}), context);
-<<<<<<< HEAD
   }
 };
 
 const decryptIfNeeded = async({ org, data, encKeyId })=>{
   if(!encKeyId){
     return data;
-=======
->>>>>>> cf752f21
   }
   return await decryptStrUsingOrgEncKey({
     data,
