--- conflicted
+++ resolved
@@ -46,7 +46,7 @@
     };
   } catch (error) {
     logger.error(error, `commonResourcesSearch encountered an error for the request ${req_id}`);
-    throw new BasicRazeeError(`commonResourcesSearch encountered an error. ${error.message}`, context); 
+    throw new BasicRazeeError(`commonResourcesSearch encountered an error. ${error.message}`, context);
   }  
 };
 
@@ -58,11 +58,7 @@
   return conf.s3.endpoint;
 };
 
-<<<<<<< HEAD
-const getS3Data = async (s3Link, org, logger) => {
-=======
-const getS3Data = async (s3Link, logger, context) => {
->>>>>>> 0b55cbaa
+const getS3Data = async (s3Link, org, logger, context) => {
   try {
     const s3Client = new S3ClientClass(conf);
     const link = url.parse(s3Link); 
@@ -75,7 +71,7 @@
     return s3Client.getFile(bucket, resourceName);
   } catch (error) {
     logger.error(error, 'Error retrieving data from s3 bucket');
-    throw new BasicRazeeError(`Error retrieving data from s3 bucket. ${error.message}`, context); 
+    throw new BasicRazeeError(`Error retrieving data from s3 bucket. ${error.message}`, context);
   }
 };
 
@@ -113,14 +109,14 @@
     return resource;
   } catch (error) {
     logger.error(error, `commonResourceSearch encountered an error for the request ${req_id}`);
-    throw new BasicRazeeError(`commonResourceSearch encountered an error. ${error.message}`, context); 
+    throw new BasicRazeeError(`commonResourceSearch encountered an error. ${error.message}`, context);
   }
 };
 
 // usage: buildSortObj([{field: 'updated', desc: true}], ['_id', 'name', 'created', 'updated'], context);
 const buildSortObj = (sortArr, allowedFields, context)=>{
   if(!allowedFields){
-    throw new BasicRazeeError('You need to pass allowedFields into buildSortObj()', context); 
+    throw new BasicRazeeError('You need to pass allowedFields into buildSortObj()', context);
   }
   var out = {};
   _.each(sortArr, (sortObj)=>{
