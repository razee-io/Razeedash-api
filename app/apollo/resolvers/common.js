/**
 * Copyright 2020 IBM Corp. All Rights Reserved.
 *
 * Licensed under the Apache License, Version 2.0 (the "License");
 * you may not use this file except in compliance with the License.
 * You may obtain a copy of the License at
 *
 *      http://www.apache.org/licenses/LICENSE-2.0
 *
 * Unless required by applicable law or agreed to in writing, software
 * distributed under the License is distributed on an "AS IS" BASIS,
 * WITHOUT WARRANTIES OR CONDITIONS OF ANY KIND, either express or implied.
 * See the License for the specific language governing permissions and
 * limitations under the License.
 */
const { AuthenticationError } = require('apollo-server');

const whoIs = me => { 
  if (me === null || me === undefined) return 'null';
  if (me.email) return me.email;
  if (me.identifier) return me.identifier;
  return me._id;
};

// Validate is user is authorized for the requested action.
// Throw exception if not.
const validAuth = async (me, org_id, action, type, models, queryName, req_id, logger) => {
<<<<<<< HEAD
  if (me === null || !(await models.User.isAuthorized(me, org_id, action, type, null))) {
=======
  if (me === null || !(await models.User.isAuthorized(me, org_id, action, type, req_id))) {
>>>>>>> ec6ba7e6
    logger.error({req_id, me: whoIs(me), org_id, action, type}, `AuthenticationError - ${queryName}`);
    throw new AuthenticationError(
      `You are not allowed to ${action} on ${type} under organization ${org_id} for the query ${queryName}.`,
    );
  }
}; 

module.exports =  { whoIs, validAuth };
<|MERGE_RESOLUTION|>--- conflicted
+++ resolved
@@ -25,11 +25,7 @@
 // Validate is user is authorized for the requested action.
 // Throw exception if not.
 const validAuth = async (me, org_id, action, type, models, queryName, req_id, logger) => {
-<<<<<<< HEAD
-  if (me === null || !(await models.User.isAuthorized(me, org_id, action, type, null))) {
-=======
-  if (me === null || !(await models.User.isAuthorized(me, org_id, action, type, req_id))) {
->>>>>>> ec6ba7e6
+  if (me === null || !(await models.User.isAuthorized(me, org_id, action, type, null, req_id))) {
     logger.error({req_id, me: whoIs(me), org_id, action, type}, `AuthenticationError - ${queryName}`);
     throw new AuthenticationError(
       `You are not allowed to ${action} on ${type} under organization ${org_id} for the query ${queryName}.`,
