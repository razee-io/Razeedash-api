/**
 * Copyright 2020 IBM Corp. All Rights Reserved.
 *
 * Licensed under the Apache License, Version 2.0 (the "License");
 * you may not use this file except in compliance with the License.
 * You may obtain a copy of the License at
 *
 *      http://www.apache.org/licenses/LICENSE-2.0
 *
 * Unless required by applicable law or agreed to in writing, software
 * distributed under the License is distributed on an "AS IS" BASIS,
 * WITHOUT WARRANTIES OR CONDITIONS OF ANY KIND, either express or implied.
 * See the License for the specific language governing permissions and
 * limitations under the License.
 */

const _ = require('lodash');
const { v4: UUID } = require('uuid');
const { withFilter, ValidationError } = require('apollo-server');
const { ForbiddenError } = require('apollo-server');
const { ACTIONS, TYPES } = require('../models/const');
const { whoIs, validAuth, NotFoundError, validClusterAuth, getUserTagOrConditions, getUserTags } = require ('./common');
const getSubscriptionUrls = require('../../utils/subscriptions.js').getSubscriptionUrls;
const tagsStrToArr = require('../../utils/subscriptions.js').tagsStrToArr;
const { EVENTS, GraphqlPubSub, getStreamingTopic } = require('../subscription');

const pubSub = GraphqlPubSub.getInstance();

async function validateTags(org_id, tags, context) {
  const { req_id, me, models, logger } = context;
  // validate tags are all exists in label dbs
  var labelCount = await models.Label.count({orgId: org_id, name: {$in: tags} });
  if (labelCount < tags.length) {
    if (process.env.LABEL_VALIDATION_REQUIRED) {
      throw new ValidationError(`could not find all the tags ${tags} in the label database, please create them first.`);
    } else {
      // in migration period, we automatically populate tags into label db
      logger.info({req_id, user: whoIs(me), org_id}, `could not find all the tags ${tags}, migrate them into label database.`);
      await models.Label.findOrCreateList(models, org_id, tags, context);
      labelCount = await models.Label.count({orgId: org_id, name: {$in: tags} });
    }
  }
  logger.debug({req_id, user: whoIs(me), tags, org_id, labelCount}, 'validateTags');
  return labelCount;
}

const subscriptionResolvers = {
  Query: {
    // Cluster-face API
    subscriptionsByTag: async(parent, { tags }, context) => {
      const { req_id, me, models, logger } = context;
      const query = 'subscriptionsByTag';
      logger.debug({req_id, user: whoIs(me), tags}, `${query} enter`);
      await validClusterAuth(me, query, context);

      const org = await models.User.getOrg(models, me);
      if(!org) {
        logger.error('An org was not found for this razee-org-key');
        throw new ForbiddenError('org id was not found');
      }
      const org_id = org._id;
      const userTags = tagsStrToArr(tags);

      if (process.env.LABEL_VALIDATION_REQUIRED) {
        throw new ValidationError('subscriptionsByTag is not supported, please migrate to subscriptionsByCluster api.');
      }
      await validateTags(org_id, userTags, context);

      let urls = [];
      try {
        // Return subscriptions where $tags stored in mongo are a subset of the userTags passed in from the query
        // examples:
        //   mongo tags: ['dev', 'prod'] , userTags: ['dev'] ==> false
        //   mongo tags: ['dev', 'prod'] , userTags: ['dev', 'prod'] ==> true
        //   mongo tags: ['dev', 'prod'] , userTags: ['dev', 'prod', 'stage'] ==> true
        //   mongo tags: ['dev', 'prod'] , userTags: ['stage'] ==> false
        const foundSubscriptions = await models.Subscription.aggregate([
          { $match: { 'org_id': org_id} },
          { $project: { name: 1, uuid: 1, tags: 1, version: 1, channel: 1, isSubSet: { $setIsSubset: ['$tags', userTags] } } },
          { $match: { 'isSubSet': true } }
        ]);
              
        if(foundSubscriptions && foundSubscriptions.length > 0 ) {
          urls = await getSubscriptionUrls(org_id, userTags, foundSubscriptions);
        }
      } catch (error) {
        logger.error(error, `There was an error getting ${query} from mongo`);
      }
      return urls;
    },
    // Cluster-face API
    subscriptionsByCluster: async(parent, { cluster_id, /* may add some unique data from the cluster later for verification. */ }, context) => {
      const { req_id, me, models, logger } = context;
      const query = 'subscriptionsByCluster';
      logger.debug({req_id, user: whoIs(me), cluster_id}, `${query} enter`);
      await validClusterAuth(me, query, context);

      const org = await models.User.getOrg(models, me);
      if(!org) {
        logger.error('An org was not found for this razee-org-key');
        throw new ForbiddenError('org id was not found');
      }
      const org_id = org._id;

      const cluster = await models.Cluster.findOne({org_id, cluster_id}).lean();
      if (!cluster) {
        throw new ValidationError(`could not locate the cluster with cluster_id ${cluster_id}`);
      }
      var userTags = [];
      if (cluster.labels) {
        userTags = cluster.labels.map(l => l.name);
      }
      logger.debug({user: 'graphql api user', org_id, userTags }, `${query} enter`);
      let urls = [];
      try {
        // Return subscriptions where $tags stored in mongo are a subset of the userTags passed in from the query
        // examples:
        //   mongo tags: ['dev', 'prod'] , userTags: ['dev'] ==> false
        //   mongo tags: ['dev', 'prod'] , userTags: ['dev', 'prod'] ==> true
        //   mongo tags: ['dev', 'prod'] , userTags: ['dev', 'prod', 'stage'] ==> true
        //   mongo tags: ['dev', 'prod'] , userTags: ['stage'] ==> false
        const foundSubscriptions = await models.Subscription.aggregate([
          { $match: { 'org_id': org_id} },
          { $project: { name: 1, uuid: 1, tags: 1, version: 1, channel: 1, isSubSet: { $setIsSubset: ['$tags', userTags] } } },
          { $match: { 'isSubSet': true } }
        ]);
              
        if(foundSubscriptions && foundSubscriptions.length > 0 ) {
          urls = await getSubscriptionUrls(org_id, userTags, foundSubscriptions);
        }
      } catch (error) {
        logger.error(error, `There was an error getting ${query} from mongo`);
      }
      return urls;
    },
    subscriptions: async(parent, { org_id }, context) => {
      const { models, me, req_id, logger } = context;
      const queryName = 'subscriptions';
      logger.debug({req_id, user: whoIs(me), org_id }, `${queryName} enter`);

      // await validAuth(me, org_id, ACTIONS.READ, TYPES.SUBSCRIPTION, queryName, context);
      const conditions = await getUserTagOrConditions(me, org_id, ACTIONS.READ, 'name', queryName, context);
      logger.debug({req_id, user: whoIs(me), org_id, conditions }, `${queryName} user tag conditions are...`);
      try{
        var subscriptions = await models.Subscription.find({ org_id, ...conditions }, {}, { lean: 1 });
      }catch(err){
        logger.error(err);
        throw err;
      }
      var ownerIds = _.map(subscriptions, 'owner');
      var owners = await models.User.getBasicUsersByIds(ownerIds);

      subscriptions = subscriptions.map((sub)=>{
        sub.owner = owners[sub.owner];
        return sub;
      });

      return subscriptions;
    },
    subscription: async(parent, { org_id, uuid }, context) => {
      const { models, me, req_id, logger } = context;
      const queryName = 'subscription';
      logger.debug({req_id, user: whoIs(me), org_id }, `${queryName} enter`);

      // await validAuth(me, org_id, ACTIONS.READ, TYPES.SUBSCRIPTION, queryName, context);
      try{
        var subscriptions = await subscriptionResolvers.Query.subscriptions(parent, { org_id }, { models, me, req_id, logger });
        var subscription = subscriptions.find((sub)=>{
          return (sub.uuid == uuid);
        });
        return subscription;
      }catch(err){
        logger.error(err);
        throw err;
      }
    },
  },
  Mutation: {
    addSubscription: async (parent, { org_id, name, tags, channel_uuid, version_uuid }, context)=>{
      const { models, me, req_id, logger } = context;
      const queryName = 'addSubscription';
      logger.debug({req_id, user: whoIs(me), org_id }, `${queryName} enter`);
      await validAuth(me, org_id, ACTIONS.CREATE, TYPES.SUBSCRIPTION, queryName, context);

      try{
        const uuid = UUID();

        // loads the channel
        var channel = await models.Channel.findOne({ org_id, uuid: channel_uuid });
        if(!channel){
          throw new NotFoundError(`channel uuid "${channel_uuid}" not found`);
        }
       
        // validate tags are all exists in label dbs
        await validateTags(org_id, tags, context);

        // loads the version
        var version = channel.versions.find((version)=>{
          return (version.uuid == version_uuid);
        });
        if(!version){
          throw  new NotFoundError(`version uuid "${version_uuid}" not found`);
        }

        await models.Subscription.create({
          _id: UUID(),
          uuid, org_id, name, tags, owner: me._id,
          channel: channel.name, channel_uuid, version: version.name, version_uuid
        });

        pubSub.channelSubChangedFunc({org_id: org_id});

        return {
          uuid,
        };
      }
      catch(err){
        logger.error(err);
        throw err;
      }
    },
    editSubscription: async (parent, { org_id, uuid, name, tags, channel_uuid, version_uuid }, context)=>{
      const { models, me, req_id, logger } = context;
      const queryName = 'editSubscription';
      logger.debug({req_id, user: whoIs(me), org_id }, `${queryName} enter`);
      await validAuth(me, org_id, ACTIONS.UPDATE, TYPES.SUBSCRIPTION, queryName, context);

      try{
        var subscription = await models.Subscription.findOne({ org_id, uuid });
        if(!subscription){
          throw  new NotFoundError(`subscription { uuid: "${uuid}", org_id:${org_id} } not found`);
        }

        // loads the channel
        var channel = await models.Channel.findOne({ org_id, uuid: channel_uuid });
        if(!channel){
          throw  new NotFoundError(`channel uuid "${channel_uuid}" not found`);
        }

        // validate tags are all exists in label dbs
        await validateTags(org_id, tags, context);
        
        // loads the version
        var version = channel.versions.find((version)=>{
          return (version.uuid == version_uuid);
        });
        if(!version){
          throw  new NotFoundError(`version uuid "${version_uuid}" not found`);
        }

        var sets = {
          name, tags,
          channel: channel.name, channel_uuid, version: version.name, version_uuid,
        };
        await models.Subscription.updateOne({ uuid, org_id, }, { $set: sets });

        pubSub.channelSubChangedFunc({org_id: org_id});

        return {
          uuid,
          success: true,
        };
      }
      catch(err){
        logger.error(err);
        throw err;
      }
    },
    setSubscription: async (parent, { org_id, uuid, version_uuid }, context)=>{
      const { models, me, req_id, logger } = context;
      const queryName = 'setSubscription';
      logger.debug({req_id, user: whoIs(me), org_id }, `${queryName} enter`);
<<<<<<< HEAD
      // await validAuth(me, org_id, ACTIONS.MANAGE, TYPES.SUBSCRIPTION, queryName, context);
=======
      await validAuth(me, org_id, ACTIONS.SETVERSION, TYPES.SUBSCRIPTION, queryName, context);
>>>>>>> d881b002

      try{
        var subscription = await models.Subscription.findOne({ org_id, uuid });
        if(!subscription){
          throw  new NotFoundError(`subscription { uuid: "${uuid}", org_id:${org_id} } not found`);
        }

        // validate user has enough tag permissions to for this sub
        // TODO: we should use specific tag action bellow instead of manage, e.g. setSubscription action
        const userTags = await getUserTags(me, org_id, ACTIONS.MANAGE, 'name', queryName, context);
        if (subscription.tags.some(t => {return userTags.indexOf(t) === -1;})) {
          // if some tag of the sub does not in user's tag list, throws an error
          throw new ForbiddenError(`you are not allowed to set subscription for all of ${subscription.tags} tags. `);
        }
        
        // loads the channel
        var channel = await models.Channel.findOne({ org_id, uuid: subscription.channel_uuid });
        if(!channel){
          throw new NotFoundError(`channel uuid "${subscription.channel_uuid}" not found`);
        }

        // loads the version
        var version = channel.versions.find((version)=>{
          return (version.uuid == version_uuid);
        });
        if(!version){
          throw new NotFoundError(`version uuid "${version_uuid}" not found`);
        }

        var sets = {
          version: version.name, version_uuid,
        };
        await models.Subscription.updateOne({ uuid, org_id }, { $set: sets });

        pubSub.channelSubChangedFunc({org_id: org_id});

        return {
          uuid,
          success: true,
        };
      }
      catch(err){
        logger.error(err);
        throw err;
      }
    },

    removeSubscription: async (parent, { org_id, uuid }, context)=>{
      const { models, me, req_id, logger } = context;
      const queryName = 'removeSubscription';
      logger.debug({req_id, user: whoIs(me), org_id }, `${queryName} enter`);
      await validAuth(me, org_id, ACTIONS.DELETE, TYPES.SUBSCRIPTION, queryName, context);

      var success = false;
      try{
        var subscription = await models.Subscription.findOne({ org_id, uuid });
        if(!subscription){
          throw  new NotFoundError(`subscription uuid "${uuid}" not found`);
        }
        await subscription.deleteOne();

        pubSub.channelSubChangedFunc({org_id: org_id});

        success = true;
      }catch(err){
        logger.error(err);
        throw err;
      }
      return {
        uuid, success,
      };
    },
  },

  Subscription: {
    subscriptionUpdated: {
      // eslint-disable-next-line no-unused-vars
      resolve: async (parent, args) => {
        //  
        // Sends a message back to a subscribed client
        // 'parent' is the object representing the subscription that was updated
        // 
        return { 'has_updates': true };
      },

      subscribe: withFilter(
        // eslint-disable-next-line no-unused-vars
        (parent, args, context) => {
          //  
          //  This function runs when a client initially connects
          // 'args' contains the razee-org-key sent by a connected client
          // 
          const { logger } = context;

          const orgKey = context.apiKey || '';
          if (!orgKey) {
            logger.error('No razee-org-key was supplied');
            throw new ForbiddenError('No razee-org-key was supplied');
          }

          const orgId = context.orgId || '';
          if (!orgId) {
            logger.error('No org was found for this org key');
            throw new ForbiddenError('No org was found');
          }

          logger.debug('setting pub sub topic for org id:', orgId);
          const topic = getStreamingTopic(EVENTS.CHANNEL.UPDATED, orgId);
          return GraphqlPubSub.getInstance().pubSub.asyncIterator(topic);
        },
        // eslint-disable-next-line no-unused-vars
        async (parent, args, context) => {
          // 
          // this function determines whether or not to send data back to a subscriber
          //
          const { logger } = context;
          let found = true;

          logger.info('Verify client is authenticated and org_id matches the updated subscription org_id');
          const { subscriptionUpdated } = parent;

          const orgKey = context.apiKey || '';
          if (!orgKey) {
            logger.error('No razee-org-key was supplied');
            return Boolean(false);
          }
          
          const orgId = context.orgId || '';
          if (!orgId) {
            logger.error('No org was found for this org key. returning false');
            return Boolean(false);
          }

          if(subscriptionUpdated.data.org_id !== orgId) {
            logger.error('wrong org id for this subscription.  returning false');
            found = false;
          }

          return Boolean(found);
        },
      ),
    },
  },
};

module.exports = subscriptionResolvers;<|MERGE_RESOLUTION|>--- conflicted
+++ resolved
@@ -270,11 +270,8 @@
       const { models, me, req_id, logger } = context;
       const queryName = 'setSubscription';
       logger.debug({req_id, user: whoIs(me), org_id }, `${queryName} enter`);
-<<<<<<< HEAD
-      // await validAuth(me, org_id, ACTIONS.MANAGE, TYPES.SUBSCRIPTION, queryName, context);
-=======
-      await validAuth(me, org_id, ACTIONS.SETVERSION, TYPES.SUBSCRIPTION, queryName, context);
->>>>>>> d881b002
+
+      // await validAuth(me, org_id, ACTIONS.SETVERSION, TYPES.SUBSCRIPTION, queryName, context);
 
       try{
         var subscription = await models.Subscription.findOne({ org_id, uuid });
@@ -284,7 +281,7 @@
 
         // validate user has enough tag permissions to for this sub
         // TODO: we should use specific tag action bellow instead of manage, e.g. setSubscription action
-        const userTags = await getUserTags(me, org_id, ACTIONS.MANAGE, 'name', queryName, context);
+        const userTags = await getUserTags(me, org_id, ACTIONS.SETVERSION, 'name', queryName, context);
         if (subscription.tags.some(t => {return userTags.indexOf(t) === -1;})) {
           // if some tag of the sub does not in user's tag list, throws an error
           throw new ForbiddenError(`you are not allowed to set subscription for all of ${subscription.tags} tags. `);
