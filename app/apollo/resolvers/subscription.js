--- conflicted
+++ resolved
@@ -136,37 +136,18 @@
 
       logger.debug({req_id, user, org_id }, `${queryName} enter`);
 
-<<<<<<< HEAD
-      // await validAuth(me, org_id, ACTIONS.READ, TYPES.SUBSCRIPTION, queryName, context);
-      const conditions = await getGroupConditions(me, org_id, ACTIONS.READ, 'name', queryName, context);
-      logger.debug({req_id, user, org_id, conditions }, `${queryName} group conditions are...`);
-      let subs = [];
-      try{
-        checkComplexity( queryFields );
-
-        const query = { org_id, ...conditions };
-        if( tags ) {
-          query.tags = { $all: tags };
-        }
-
-        subs = await models.Subscription.find(query, {}).lean({ virtuals: true });
-        logger.debug({req_id, user, org_id}, `${queryName} found ${subs?subs.length:'ERR'} subscriptions`);
-        subs = await filterSubscriptionsToAllowed(me, org_id, ACTIONS.READ, TYPES.SUBSCRIPTION, subs, context);
-        logger.debug({req_id, user, org_id}, `${queryName} filtered to ${subs?subs.length:'ERR'} subscriptions`);
-      }catch(error){
-        logger.error(error);
-        throw new NotFoundError(context.req.t('Could not find the subscription.'), context);
-      }
-=======
       try {
         // await validAuth(me, org_id, ACTIONS.READ, TYPES.SUBSCRIPTION, queryName, context);
         const conditions = await getGroupConditions(me, org_id, ACTIONS.READ, 'name', queryName, context);
         logger.debug({req_id, user, org_id, conditions }, `${queryName} group conditions are...`);
         let subs = [];
+        checkComplexity( queryFields );
         try{
-          checkComplexity( queryFields );
-
-          subs = await models.Subscription.find({ org_id, ...conditions }, {}).lean({ virtuals: true });
+          const query = { org_id, ...conditions };
+          if( tags ) {
+            query.tags = { $all: tags };
+          }
+          subs = await models.Subscription.find(query, {}).lean({ virtuals: true });
           logger.debug({req_id, user, org_id}, `${queryName} found ${subs?subs.length:'ERR'} subscriptions`);
           subs = await filterSubscriptionsToAllowed(me, org_id, ACTIONS.READ, TYPES.SUBSCRIPTION, subs, context);
           logger.debug({req_id, user, org_id}, `${queryName} filtered to ${subs?subs.length:'ERR'} subscriptions`);
@@ -174,7 +155,6 @@
           logger.error(error);
           throw new NotFoundError(context.req.t('Could not find the subscription.'), context);
         }
->>>>>>> 2bc235ef
 
         await applyQueryFieldsToSubscriptions(subs, queryFields, { orgId: org_id }, context);
 
@@ -246,58 +226,6 @@
       try {
         checkComplexity( queryFields );
 
-<<<<<<< HEAD
-      //find groups in cluster
-      const cluster = await models.Cluster.findOne({org_id, cluster_id}).lean({ virtuals: true });
-      if (!cluster) {
-        throw new RazeeValidationError(context.req.t('Could not locate the cluster with cluster_id {{cluster_id}}', {'cluster_id':cluster_id}), context);
-      }
-      var clusterGroupNames = [];
-      if (cluster.groups) {
-        clusterGroupNames = cluster.groups.map(l => l.name);
-      }
-      const allowedGroups = await getAllowedGroups(me, org_id, ACTIONS.READ, 'name', queryName, context);
-      if (clusterGroupNames) {
-        clusterGroupNames.some(group => {
-          if(allowedGroups.indexOf(group) === -1) {
-            // if some group of the sub is not in user's group list, throws an error
-            throw new RazeeForbiddenError(context.req.t('You are not allowed to read subscriptions due to missing permissions on cluster group {{group.name}}.', {'group.name':group.name}), context);
-          }
-          return false;
-        });
-      }
-      try{
-        // Return subscriptions that contain any clusterGroupNames passed in from the query
-        // examples:
-        //   subscription groups: ['dev', 'prod'] , clusterGroupNames: ['dev'] ==> true
-        //   subscription groups: ['dev', 'prod'] , clusterGroupNames: ['dev', 'prod'] ==> true
-        //   subscription groups: ['dev', 'prod'] , clusterGroupNames: ['dev', 'prod', 'stage'] ==> true
-        //   subscription groups: ['dev', 'prod'] , clusterGroupNames: ['stage'] ==> false
-        const query = {
-          org_id,
-          $or: [
-            { groups: { $in: clusterGroupNames } },
-            { clusterId: cluster_id },
-          ],
-        };
-        if( tags ) {
-          query.tags = { $all: tags };
-        }
-        var subscriptions = await models.Subscription.find(query).lean({ virtuals: true });
-        subscriptions = await filterSubscriptionsToAllowed(me, org_id, ACTIONS.READ, TYPES.SUBSCRIPTION, subscriptions, context);
-      }catch(error){
-        logger.error(error);
-        throw new NotFoundError(context.req.t('Could not find subscriptions.'), context);
-      }
-      if(subscriptions) {
-        subscriptions = subscriptions.map((sub)=>{
-          if(_.isUndefined(sub.channelName)){
-            sub.channelName = sub.channel;
-          }
-          return sub;
-        });
-      }
-=======
         //find groups in cluster
         const cluster = await models.Cluster.findOne({org_id, cluster_id}).lean({ virtuals: true });
         if (!cluster) {
@@ -324,13 +252,17 @@
           //   subscription groups: ['dev', 'prod'] , clusterGroupNames: ['dev', 'prod'] ==> true
           //   subscription groups: ['dev', 'prod'] , clusterGroupNames: ['dev', 'prod', 'stage'] ==> true
           //   subscription groups: ['dev', 'prod'] , clusterGroupNames: ['stage'] ==> false
-          var subscriptions = await models.Subscription.find({
+          const query = {
             org_id,
             $or: [
               { groups: { $in: clusterGroupNames } },
               { clusterId: cluster_id },
             ],
-          }).lean({ virtuals: true });
+          };
+          if( tags ) {
+            query.tags = { $all: tags };
+          }
+          var subscriptions = await models.Subscription.find(query).lean({ virtuals: true });
           subscriptions = await filterSubscriptionsToAllowed(me, org_id, ACTIONS.READ, TYPES.SUBSCRIPTION, subscriptions, context);
         }catch(error){
           logger.error(error);
@@ -344,7 +276,6 @@
             return sub;
           });
         }
->>>>>>> 2bc235ef
 
         await applyQueryFieldsToSubscriptions(subscriptions, queryFields, { orgId: org_id }, context);
 
@@ -368,79 +299,15 @@
 
       logger.debug({req_id, user, org_id }, `${queryName} enter`);
 
-      try {
-        checkComplexity( queryFields );
-
-<<<<<<< HEAD
       // Find the cluster
       const cluster = await models.Cluster.findOne({org_id, 'registration.name': clusterName}).lean({ virtuals: true });
       if (!cluster) {
         throw new RazeeValidationError(context.req.t('Could not locate the cluster with clusterName {{clusterName}}', {'clusterName':clusterName}), context);
       }
+
       // Get and return subscriptions using the cluster uuid
       const subscriptions = await subscriptionResolvers.Query.subscriptionsForCluster( parent, {orgId: org_id, clusterId: cluster.cluster_id, tags}, context, fullQuery);
       return subscriptions;
-=======
-        //find groups in cluster
-        const cluster = await models.Cluster.findOne({org_id, 'registration.name': clusterName}).lean({ virtuals: true });
-        if (!cluster) {
-          throw new RazeeValidationError(context.req.t('Could not locate the cluster with clusterName {{clusterName}}', {'clusterName':clusterName}), context);
-        }
-        var clusterGroupNames = [];
-        if (cluster.groups) {
-          clusterGroupNames = cluster.groups.map(l => l.name);
-        }
-        const allowedGroups = await getAllowedGroups(me, org_id, ACTIONS.READ, 'name', queryName, context);
-        if (clusterGroupNames) {
-          clusterGroupNames.some(group => {
-            if(allowedGroups.indexOf(group) === -1) {
-              // if some group of the sub is not in user's group list, throws an error
-              throw new RazeeForbiddenError(context.req.t('You are not allowed to read subscriptions due to missing permissions on cluster group {{group.name}}.', {'group.name':group.name}), context);
-            }
-            return false;
-          });
-        }
-
-        try{
-          // Return subscriptions that contain any clusterGroupNames passed in from the query
-          // examples:
-          //   subscription groups: ['dev', 'prod'] , clusterGroupNames: ['dev'] ==> true
-          //   subscription groups: ['dev', 'prod'] , clusterGroupNames: ['dev', 'prod'] ==> true
-          //   subscription groups: ['dev', 'prod'] , clusterGroupNames: ['dev', 'prod', 'stage'] ==> true
-          //   subscription groups: ['dev', 'prod'] , clusterGroupNames: ['stage'] ==> false
-          var subscriptions = await models.Subscription.find({
-            org_id,
-            $or: [
-              { groups: { $in: clusterGroupNames } },
-              { clusterId: cluster.cluster_id },
-            ]
-          }).lean({ virtuals: true });
-          subscriptions = await filterSubscriptionsToAllowed(me, org_id, ACTIONS.READ, TYPES.SUBSCRIPTION, subscriptions, context);
-        }catch(error){
-          logger.error(error);
-          throw new NotFoundError(context.req.t('Could not find subscriptions.'), context);
-        }
-        if(subscriptions) {
-          subscriptions = subscriptions.map((sub)=>{
-            if(_.isUndefined(sub.channelName)){
-              sub.channelName = sub.channel;
-            }
-            return sub;
-          });
-        }
-
-        await applyQueryFieldsToSubscriptions(subscriptions, queryFields, { orgId: org_id }, context);
-
-        return subscriptions;
-      }
-      catch( error ) {
-        logger.error({ req_id, user, org_id, error }, `${queryName} error encountered: ${error.message}`);
-        if (error instanceof BasicRazeeError || error instanceof ValidationError) {
-          throw error;
-        }
-        throw new RazeeQueryError(context.req.t('Query {{queryName}} error. MessageID: {{req_id}}.', {'queryName':queryName, 'req_id':req_id}), context);
-      }
->>>>>>> 2bc235ef
     }
   },
 
