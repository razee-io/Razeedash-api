--- conflicted
+++ resolved
@@ -55,7 +55,7 @@
 
 const subscriptionResolvers = {
   Query: {
-    // Cluster-facing API, deprecated, 
+    // Cluster-facing API, deprecated,
     subscriptionsByCluster: async(parent, { cluster_id }, context) => {
       return await subscriptionResolvers.Query.subscriptionsByClusterId(parent, {clusterId: cluster_id, deprecated: true}, context);
     },
@@ -109,12 +109,8 @@
       }
       return urls;
     },
-<<<<<<< HEAD
-    subscriptions: async(parent, { org_id }, context, fullQuery) => {
+    subscriptions: async(parent, { orgId: org_id }, context, fullQuery) => {
       const queryFields = GraphqlFields(fullQuery);
-=======
-    subscriptions: async(parent, { orgId: org_id }, context) => {
->>>>>>> d3588637
       const { models, me, req_id, logger } = context;
       const queryName = 'subscriptions';
       logger.debug({req_id, user: whoIs(me), org_id }, `${queryName} enter`);
@@ -143,24 +139,16 @@
 
       return subscriptions;
     },
-<<<<<<< HEAD
-    subscription: async(parent, { org_id, uuid }, context, fullQuery) => {
+    subscription: async(parent, { orgId: org_id, uuid }, context, fullQuery) => {
       const queryFields = GraphqlFields(fullQuery);
-=======
-    subscription: async(parent, { orgId: org_id, uuid }, context) => {
->>>>>>> d3588637
       const { models, me, req_id, logger } = context;
       const queryName = 'subscription';
       logger.debug({req_id, user: whoIs(me), org_id }, `${queryName} enter`);
 
       // await validAuth(me, org_id, ACTIONS.READ, TYPES.SUBSCRIPTION, queryName, context);
       try{
-<<<<<<< HEAD
-        var subscriptions = await subscriptionResolvers.Query.subscriptions(parent, { org_id }, { models, me, req_id, logger }, fullQuery);
-
-=======
-        var subscriptions = await subscriptionResolvers.Query.subscriptions(parent, { orgId: org_id }, { models, me, req_id, logger });
->>>>>>> d3588637
+        var subscriptions = await subscriptionResolvers.Query.subscriptions(parent, { orgId: org_id }, { models, me, req_id, logger }, fullQuery);
+
         var subscription = subscriptions.find((sub)=>{
           return (sub.uuid == uuid);
         });
