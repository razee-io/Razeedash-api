/**
 * Copyright 2020 IBM Corp. All Rights Reserved.
 *
 * Licensed under the Apache License, Version 2.0 (the "License");
 * you may not use this file except in compliance with the License.
 * You may obtain a copy of the License at
 *
 *      http://www.apache.org/licenses/LICENSE-2.0
 *
 * Unless required by applicable law or agreed to in writing, software
 * distributed under the License is distributed on an "AS IS" BASIS,
 * WITHOUT WARRANTIES OR CONDITIONS OF ANY KIND, either express or implied.
 * See the License for the specific language governing permissions and
 * limitations under the License.
 */

const _ = require('lodash');
const { v4: UUID } = require('uuid');
const { withFilter, ValidationError } = require('apollo-server');
const { ForbiddenError } = require('apollo-server');
const { ACTIONS, TYPES } = require('../models/const');
const { whoIs, validAuth, NotFoundError, validClusterAuth, getGroupConditions, getAllowedGroups } = require ('./common');
const getSubscriptionUrls = require('../../utils/subscriptions.js').getSubscriptionUrls;
const { EVENTS, GraphqlPubSub, getStreamingTopic } = require('../subscription');
const GraphqlFields = require('graphql-fields');

const pubSub = GraphqlPubSub.getInstance();

async function validateGroups(org_id, groups, context) {
  const { req_id, me, models, logger } = context;
  // validate cluster groups exists in the groups db
  let groupCount = await models.Group.count({org_id: org_id, name: {$in: groups} });
  if (groupCount < groups.length) {
    if (process.env.LABEL_VALIDATION_REQUIRED) {
      throw new ValidationError(`could not find all the cluster groups ${groups} in the groups database, please create them first.`);
    } else {
      // in migration period, we automatically populate groups into label db
      logger.info({req_id, user: whoIs(me), org_id}, `could not find all the cluster groups ${groups}, migrate them into label database.`);
      await models.Group.findOrCreateList(models, org_id, groups, context);
      groupCount = await models.Group.count({org_id: org_id, name: {$in: groups} });
    }
  }
  logger.debug({req_id, user: whoIs(me), groups, org_id, groupCount}, 'validateGroups');
  return groupCount;
}

const applyQueryFieldsToSubscriptions = async(subs, queryFields, { }, models)=>{ // eslint-disable-line
  _.each(subs, (sub)=>{
    if(_.isUndefined(sub.channel_name)){
      sub.channel_name = sub.channel;
    }
    delete sub.channel;
  });
};

const subscriptionResolvers = {
  Query: {
<<<<<<< HEAD
    // Cluster-face API
    subscriptionsByTag: async(parent, { tags }, context) => {
      const { req_id, me, models, logger } = context;
      const query = 'subscriptionsByTag';
      logger.debug({req_id, user: whoIs(me), tags}, `${query} enter`);
      await validClusterAuth(me, query, context);

      const org = await models.User.getOrg(models, me);
      if(!org) {
        logger.error('An org was not found for this razee-org-key');
        throw new ForbiddenError('org id was not found');
      }
      const org_id = org._id;
      const userTags = tagsStrToArr(tags);

      if (process.env.LABEL_VALIDATION_REQUIRED) {
        throw new ValidationError('subscriptionsByTag is not supported, please migrate to subscriptionsByCluster api.');
      }
      await validateTags(org_id, userTags, context);

      let urls = [];
      try {
        // Return subscriptions where $tags stored in mongo are a subset of the userTags passed in from the query
        // examples:
        //   mongo tags: ['dev', 'prod'] , userTags: ['dev'] ==> false
        //   mongo tags: ['dev', 'prod'] , userTags: ['dev', 'prod'] ==> true
        //   mongo tags: ['dev', 'prod'] , userTags: ['dev', 'prod', 'stage'] ==> true
        //   mongo tags: ['dev', 'prod'] , userTags: ['stage'] ==> false
        const foundSubscriptions = await models.Subscription.aggregate([
          { $match: { 'org_id': org_id} },
          {
            $project: {
              name: 1, uuid: 1, tags: 1, version: 1,
              channel_name: { $ifNull: ['$channel_name', '$channel']},
              isSubSet: { $setIsSubset: ['$tags', userTags] }
            }
          },
          { $match: { 'isSubSet': true } }
        ]);
              
        if(foundSubscriptions && foundSubscriptions.length > 0 ) {
          urls = await getSubscriptionUrls(org_id, userTags, foundSubscriptions);
        }
      } catch (error) {
        logger.error(error, `There was an error getting ${query} from mongo`);
      }
      return urls;
    },
    // Cluster-face API
=======
    // Cluster-facing API
>>>>>>> f3d697dd
    subscriptionsByCluster: async(parent, { cluster_id, /* may add some unique data from the cluster later for verification. */ }, context) => {
      const { req_id, me, models, logger } = context;
      const query = 'subscriptionsByCluster';
      logger.debug({req_id, user: whoIs(me), cluster_id}, `${query} enter`);
      await validClusterAuth(me, query, context);

      const org = await models.User.getOrg(models, me);
      if(!org) {
        logger.error('An org was not found for this razee-org-key');
        throw new ForbiddenError('org id was not found');
      }
      const org_id = org._id;

      const cluster = await models.Cluster.findOne({org_id, cluster_id}).lean();
      if (!cluster) {
        throw new ValidationError(`could not locate the cluster with cluster_id ${cluster_id}`);
      }
      var clusterGroupNames = [];
      if (cluster.groups) {
        clusterGroupNames = cluster.groups.map(l => l.name);
      }
      
      logger.debug({user: 'graphql api user', org_id, clusterGroupNames }, `${query} enter`);
      let urls = [];
      try {
        // Return subscriptions that contain any clusterGroupNames passed in from the query 
        // examples:
<<<<<<< HEAD
        //   mongo tags: ['dev', 'prod'] , userTags: ['dev'] ==> false
        //   mongo tags: ['dev', 'prod'] , userTags: ['dev', 'prod'] ==> true
        //   mongo tags: ['dev', 'prod'] , userTags: ['dev', 'prod', 'stage'] ==> true
        //   mongo tags: ['dev', 'prod'] , userTags: ['stage'] ==> false
        const foundSubscriptions = await models.Subscription.aggregate([
          { $match: { 'org_id': org_id} },
          {
            $project: {
              name: 1, uuid: 1, tags: 1, version: 1,
              channel_name: { $ifNull: ['$channel_name', '$channel']},
              isSubSet: { $setIsSubset: ['$tags', userTags] }
            }
          },
          { $match: { 'isSubSet': true } }
        ]);
              
=======
        //   subscription groups: ['dev', 'prod'] , clusterGroupNames: ['dev'] ==> true
        //   subscription groups: ['dev', 'prod'] , clusterGroupNames: ['dev', 'prod'] ==> true
        //   subscription groups: ['dev', 'prod'] , clusterGroupNames: ['dev', 'prod', 'stage'] ==> true
        //   subscription groups: ['dev', 'prod'] , clusterGroupNames: ['stage'] ==> false
        const foundSubscriptions = await models.Subscription.find({ 'org_id': org_id, groups: { $in: clusterGroupNames }}).lean();
>>>>>>> f3d697dd
        if(foundSubscriptions && foundSubscriptions.length > 0 ) {
          urls = await getSubscriptionUrls(org_id, foundSubscriptions);
        }
      } catch (error) {
        logger.error(error, `There was an error getting ${query} from mongo`);
      }
      return urls;
    },
    subscriptions: async(parent, { org_id }, context, fullQuery) => {
      const queryFields = GraphqlFields(fullQuery);
      const { models, me, req_id, logger } = context;
      const queryName = 'subscriptions';
      logger.debug({req_id, user: whoIs(me), org_id }, `${queryName} enter`);

      // await validAuth(me, org_id, ACTIONS.READ, TYPES.SUBSCRIPTION, queryName, context);
      const conditions = await getGroupConditions(me, org_id, ACTIONS.READ, 'name', queryName, context);
      logger.debug({req_id, user: whoIs(me), org_id, conditions }, `${queryName} group conditions are...`);
      try{
        var subscriptions = await models.Subscription.find({ org_id, ...conditions }, {}, { lean: 1 });
      }catch(err){
        logger.error(err);
        throw err;
      }
      const ownerIds = _.map(subscriptions, 'owner');
      const owners = await models.User.getBasicUsersByIds(ownerIds);

      subscriptions = subscriptions.map((sub)=>{
        if(_.isUndefined(sub.channel_name)){
          sub.channel_name = sub.channel;
        }
        sub.owner = owners[sub.owner];
        return sub;
      });

      await applyQueryFieldsToSubscriptions(subscriptions, queryFields, { }, models);

      return subscriptions;
    },
    subscription: async(parent, { org_id, uuid }, context, fullQuery) => {
      const queryFields = GraphqlFields(fullQuery);
      const { models, me, req_id, logger } = context;
      const queryName = 'subscription';
      logger.debug({req_id, user: whoIs(me), org_id }, `${queryName} enter`);

      // await validAuth(me, org_id, ACTIONS.READ, TYPES.SUBSCRIPTION, queryName, context);
      try{
        var subscriptions = await subscriptionResolvers.Query.subscriptions(parent, { org_id }, { models, me, req_id, logger }, fullQuery);

        var subscription = subscriptions.find((sub)=>{
          return (sub.uuid == uuid);
        });
        if(!subscription){
          return null;
        }

        await applyQueryFieldsToSubscriptions([subscription], queryFields, { }, models);

        return subscription;
      }catch(err){
        logger.error(err);
        throw err;
      }
    },
  },
  Mutation: {
    addSubscription: async (parent, { org_id, name, groups, channel_uuid, version_uuid }, context)=>{
      const { models, me, req_id, logger } = context;
      const queryName = 'addSubscription';
      logger.debug({req_id, user: whoIs(me), org_id }, `${queryName} enter`);
      await validAuth(me, org_id, ACTIONS.CREATE, TYPES.SUBSCRIPTION, queryName, context);

      try{
        const uuid = UUID();

        // loads the channel
        var channel = await models.Channel.findOne({ org_id, uuid: channel_uuid });
        if(!channel){
          throw new NotFoundError(`channel uuid "${channel_uuid}" not found`);
        }
       
        // validate groups are all exists in label dbs
        await validateGroups(org_id, groups, context);

        // loads the version
        var version = channel.versions.find((version)=>{
          return (version.uuid == version_uuid);
        });
        if(!version){
          throw  new NotFoundError(`version uuid "${version_uuid}" not found`);
        }

        await models.Subscription.create({
          _id: UUID(),
<<<<<<< HEAD
          uuid, org_id, name, tags, owner: me._id,
          channel_name: channel.name, channel_uuid, version: version.name, version_uuid
=======
          uuid, org_id, name, groups, owner: me._id,
          channel: channel.name, channel_uuid, version: version.name, version_uuid
>>>>>>> f3d697dd
        });

        pubSub.channelSubChangedFunc({org_id: org_id});

        return {
          uuid,
        };
      }
      catch(err){
        logger.error(err);
        throw err;
      }
    },
    editSubscription: async (parent, { org_id, uuid, name, groups, channel_uuid, version_uuid }, context)=>{
      const { models, me, req_id, logger } = context;
      const queryName = 'editSubscription';
      logger.debug({req_id, user: whoIs(me), org_id }, `${queryName} enter`);
      await validAuth(me, org_id, ACTIONS.UPDATE, TYPES.SUBSCRIPTION, queryName, context);

      try{
        var subscription = await models.Subscription.findOne({ org_id, uuid });
        if(!subscription){
          throw  new NotFoundError(`subscription { uuid: "${uuid}", org_id:${org_id} } not found`);
        }

        // loads the channel
        var channel = await models.Channel.findOne({ org_id, uuid: channel_uuid });
        if(!channel){
          throw  new NotFoundError(`channel uuid "${channel_uuid}" not found`);
        }

        // validate groups are all exists in label dbs
        await validateGroups(org_id, groups, context);
        
        // loads the version
        var version = channel.versions.find((version)=>{
          return (version.uuid == version_uuid);
        });
        if(!version){
          throw  new NotFoundError(`version uuid "${version_uuid}" not found`);
        }

        var sets = {
<<<<<<< HEAD
          name, tags,
          channel_name: channel.name, channel_uuid, version: version.name, version_uuid,
=======
          name, groups,
          channel: channel.name, channel_uuid, version: version.name, version_uuid,
>>>>>>> f3d697dd
        };
        await models.Subscription.updateOne({ uuid, org_id, }, { $set: sets });

        pubSub.channelSubChangedFunc({org_id: org_id});

        return {
          uuid,
          success: true,
        };
      }
      catch(err){
        logger.error(err);
        throw err;
      }
    },
    setSubscription: async (parent, { org_id, uuid, version_uuid }, context)=>{
      const { models, me, req_id, logger } = context;
      const queryName = 'setSubscription';
      logger.debug({req_id, user: whoIs(me), org_id }, `${queryName} enter`);

      // await validAuth(me, org_id, ACTIONS.SETVERSION, TYPES.SUBSCRIPTION, queryName, context);

      try{
        var subscription = await models.Subscription.findOne({ org_id, uuid });
        if(!subscription){
          throw  new NotFoundError(`subscription { uuid: "${uuid}", org_id:${org_id} } not found`);
        }

        // validate user has enough cluster groups permissions to for this sub
        // TODO: we should use specific groups action below instead of manage, e.g. setSubscription action
        const allowedGroups = await getAllowedGroups(me, org_id, ACTIONS.SETVERSION, 'name', queryName, context);
        if (subscription.groups.some(t => {return allowedGroups.indexOf(t) === -1;})) {
          // if some tag of the sub does not in user's cluster group list, throws an error
          throw new ForbiddenError(`you are not allowed to set subscription for all of ${subscription.groups} groups. `);
        }
        
        // loads the channel
        var channel = await models.Channel.findOne({ org_id, uuid: subscription.channel_uuid });
        if(!channel){
          throw new NotFoundError(`channel uuid "${subscription.channel_uuid}" not found`);
        }

        // loads the version
        var version = channel.versions.find((version)=>{
          return (version.uuid == version_uuid);
        });
        if(!version){
          throw new NotFoundError(`version uuid "${version_uuid}" not found`);
        }

        var sets = {
          version: version.name, version_uuid,
        };
        await models.Subscription.updateOne({ uuid, org_id }, { $set: sets });

        pubSub.channelSubChangedFunc({org_id: org_id});

        return {
          uuid,
          success: true,
        };
      }
      catch(err){
        logger.error(err);
        throw err;
      }
    },

    removeSubscription: async (parent, { org_id, uuid }, context)=>{
      const { models, me, req_id, logger } = context;
      const queryName = 'removeSubscription';
      logger.debug({req_id, user: whoIs(me), org_id }, `${queryName} enter`);
      await validAuth(me, org_id, ACTIONS.DELETE, TYPES.SUBSCRIPTION, queryName, context);

      var success = false;
      try{
        var subscription = await models.Subscription.findOne({ org_id, uuid });
        if(!subscription){
          throw  new NotFoundError(`subscription uuid "${uuid}" not found`);
        }
        await subscription.deleteOne();

        pubSub.channelSubChangedFunc({org_id: org_id});

        success = true;
      }catch(err){
        logger.error(err);
        throw err;
      }
      return {
        uuid, success,
      };
    },
  },

  Subscription: {
    subscriptionUpdated: {
      // eslint-disable-next-line no-unused-vars
      resolve: async (parent, args) => {
        //  
        // Sends a message back to a subscribed client
        // 'parent' is the object representing the subscription that was updated
        // 
        return { 'has_updates': true };
      },

      subscribe: withFilter(
        // eslint-disable-next-line no-unused-vars
        (parent, args, context) => {
          //  
          //  This function runs when a client initially connects
          // 'args' contains the razee-org-key sent by a connected client
          // 
          const { logger } = context;

          const orgKey = context.apiKey || '';
          if (!orgKey) {
            logger.error('No razee-org-key was supplied');
            throw new ForbiddenError('No razee-org-key was supplied');
          }

          const orgId = context.orgId || '';
          if (!orgId) {
            logger.error('No org was found for this org key');
            throw new ForbiddenError('No org was found');
          }

          logger.debug('setting pub sub topic for org id:', orgId);
          const topic = getStreamingTopic(EVENTS.CHANNEL.UPDATED, orgId);
          return GraphqlPubSub.getInstance().pubSub.asyncIterator(topic);
        },
        // eslint-disable-next-line no-unused-vars
        async (parent, args, context) => {
          // 
          // this function determines whether or not to send data back to a subscriber
          //
          const { logger } = context;
          let found = true;

          logger.info('Verify client is authenticated and org_id matches the updated subscription org_id');
          const { subscriptionUpdated } = parent;

          const orgKey = context.apiKey || '';
          if (!orgKey) {
            logger.error('No razee-org-key was supplied');
            return Boolean(false);
          }
          
          const orgId = context.orgId || '';
          if (!orgId) {
            logger.error('No org was found for this org key. returning false');
            return Boolean(false);
          }

          if(subscriptionUpdated.data.org_id !== orgId) {
            logger.error('wrong org id for this subscription.  returning false');
            found = false;
          }

          return Boolean(found);
        },
      ),
    },
  },
};

module.exports = subscriptionResolvers;<|MERGE_RESOLUTION|>--- conflicted
+++ resolved
@@ -55,59 +55,7 @@
 
 const subscriptionResolvers = {
   Query: {
-<<<<<<< HEAD
-    // Cluster-face API
-    subscriptionsByTag: async(parent, { tags }, context) => {
-      const { req_id, me, models, logger } = context;
-      const query = 'subscriptionsByTag';
-      logger.debug({req_id, user: whoIs(me), tags}, `${query} enter`);
-      await validClusterAuth(me, query, context);
-
-      const org = await models.User.getOrg(models, me);
-      if(!org) {
-        logger.error('An org was not found for this razee-org-key');
-        throw new ForbiddenError('org id was not found');
-      }
-      const org_id = org._id;
-      const userTags = tagsStrToArr(tags);
-
-      if (process.env.LABEL_VALIDATION_REQUIRED) {
-        throw new ValidationError('subscriptionsByTag is not supported, please migrate to subscriptionsByCluster api.');
-      }
-      await validateTags(org_id, userTags, context);
-
-      let urls = [];
-      try {
-        // Return subscriptions where $tags stored in mongo are a subset of the userTags passed in from the query
-        // examples:
-        //   mongo tags: ['dev', 'prod'] , userTags: ['dev'] ==> false
-        //   mongo tags: ['dev', 'prod'] , userTags: ['dev', 'prod'] ==> true
-        //   mongo tags: ['dev', 'prod'] , userTags: ['dev', 'prod', 'stage'] ==> true
-        //   mongo tags: ['dev', 'prod'] , userTags: ['stage'] ==> false
-        const foundSubscriptions = await models.Subscription.aggregate([
-          { $match: { 'org_id': org_id} },
-          {
-            $project: {
-              name: 1, uuid: 1, tags: 1, version: 1,
-              channel_name: { $ifNull: ['$channel_name', '$channel']},
-              isSubSet: { $setIsSubset: ['$tags', userTags] }
-            }
-          },
-          { $match: { 'isSubSet': true } }
-        ]);
-              
-        if(foundSubscriptions && foundSubscriptions.length > 0 ) {
-          urls = await getSubscriptionUrls(org_id, userTags, foundSubscriptions);
-        }
-      } catch (error) {
-        logger.error(error, `There was an error getting ${query} from mongo`);
-      }
-      return urls;
-    },
-    // Cluster-face API
-=======
     // Cluster-facing API
->>>>>>> f3d697dd
     subscriptionsByCluster: async(parent, { cluster_id, /* may add some unique data from the cluster later for verification. */ }, context) => {
       const { req_id, me, models, logger } = context;
       const query = 'subscriptionsByCluster';
@@ -129,36 +77,17 @@
       if (cluster.groups) {
         clusterGroupNames = cluster.groups.map(l => l.name);
       }
-      
+
       logger.debug({user: 'graphql api user', org_id, clusterGroupNames }, `${query} enter`);
       let urls = [];
       try {
-        // Return subscriptions that contain any clusterGroupNames passed in from the query 
+        // Return subscriptions that contain any clusterGroupNames passed in from the query
         // examples:
-<<<<<<< HEAD
-        //   mongo tags: ['dev', 'prod'] , userTags: ['dev'] ==> false
-        //   mongo tags: ['dev', 'prod'] , userTags: ['dev', 'prod'] ==> true
-        //   mongo tags: ['dev', 'prod'] , userTags: ['dev', 'prod', 'stage'] ==> true
-        //   mongo tags: ['dev', 'prod'] , userTags: ['stage'] ==> false
-        const foundSubscriptions = await models.Subscription.aggregate([
-          { $match: { 'org_id': org_id} },
-          {
-            $project: {
-              name: 1, uuid: 1, tags: 1, version: 1,
-              channel_name: { $ifNull: ['$channel_name', '$channel']},
-              isSubSet: { $setIsSubset: ['$tags', userTags] }
-            }
-          },
-          { $match: { 'isSubSet': true } }
-        ]);
-              
-=======
         //   subscription groups: ['dev', 'prod'] , clusterGroupNames: ['dev'] ==> true
         //   subscription groups: ['dev', 'prod'] , clusterGroupNames: ['dev', 'prod'] ==> true
         //   subscription groups: ['dev', 'prod'] , clusterGroupNames: ['dev', 'prod', 'stage'] ==> true
         //   subscription groups: ['dev', 'prod'] , clusterGroupNames: ['stage'] ==> false
         const foundSubscriptions = await models.Subscription.find({ 'org_id': org_id, groups: { $in: clusterGroupNames }}).lean();
->>>>>>> f3d697dd
         if(foundSubscriptions && foundSubscriptions.length > 0 ) {
           urls = await getSubscriptionUrls(org_id, foundSubscriptions);
         }
@@ -252,13 +181,8 @@
 
         await models.Subscription.create({
           _id: UUID(),
-<<<<<<< HEAD
-          uuid, org_id, name, tags, owner: me._id,
+          uuid, org_id, name, groups, owner: me._id,
           channel_name: channel.name, channel_uuid, version: version.name, version_uuid
-=======
-          uuid, org_id, name, groups, owner: me._id,
-          channel: channel.name, channel_uuid, version: version.name, version_uuid
->>>>>>> f3d697dd
         });
 
         pubSub.channelSubChangedFunc({org_id: org_id});
@@ -302,13 +226,8 @@
         }
 
         var sets = {
-<<<<<<< HEAD
-          name, tags,
+          name, groups,
           channel_name: channel.name, channel_uuid, version: version.name, version_uuid,
-=======
-          name, groups,
-          channel: channel.name, channel_uuid, version: version.name, version_uuid,
->>>>>>> f3d697dd
         };
         await models.Subscription.updateOne({ uuid, org_id, }, { $set: sets });
 
