/**
 * Copyright 2020 IBM Corp. All Rights Reserved.
 *
 * Licensed under the Apache License, Version 2.0 (the "License");
 * you may not use this file except in compliance with the License.
 * You may obtain a copy of the License at
 *
 *      http://www.apache.org/licenses/LICENSE-2.0
 *
 * Unless required by applicable law or agreed to in writing, software
 * distributed under the License is distributed on an "AS IS" BASIS,
 * WITHOUT WARRANTIES OR CONDITIONS OF ANY KIND, either express or implied.
 * See the License for the specific language governing permissions and
 * limitations under the License.
 */

const _ = require('lodash');
const { v4: UUID } = require('uuid');
const { withFilter, ValidationError } = require('apollo-server');
const { ForbiddenError } = require('apollo-server');
const { ACTIONS, TYPES } = require('../models/const');
const { whoIs, validAuth, NotFoundError, validClusterAuth, getGroupConditions, getAllowedGroups, applyClusterInfoOnResources } = require ('./common');
const getSubscriptionUrls = require('../../utils/subscriptions.js').getSubscriptionUrls;
const { EVENTS, GraphqlPubSub, getStreamingTopic } = require('../subscription');
const GraphqlFields = require('graphql-fields');
const { applyQueryFieldsToSubscriptions } = require('../utils/applyQueryFields');

const pubSub = GraphqlPubSub.getInstance();

async function validateGroups(org_id, groups, context) {
  const { req_id, me, models, logger } = context;
  // validate cluster groups exists in the groups db
  let groupCount = await models.Group.count({org_id: org_id, name: {$in: groups} });
  if (groupCount < groups.length) {
    if (process.env.LABEL_VALIDATION_REQUIRED) {
      throw new ValidationError(`could not find all the cluster groups ${groups} in the groups database, please create them first.`);
    } else {
      // in migration period, we automatically populate groups into label db
      logger.info({req_id, user: whoIs(me), org_id}, `could not find all the cluster groups ${groups}, migrate them into label database.`);
      await models.Group.findOrCreateList(models, org_id, groups, context);
      groupCount = await models.Group.count({org_id: org_id, name: {$in: groups} });
    }
  }
  logger.debug({req_id, user: whoIs(me), groups, org_id, groupCount}, 'validateGroups');
  return groupCount;
}

<<<<<<< HEAD
=======
const applyQueryFieldsToSubscriptions = async(subs, queryFields, { orgId }, models)=>{ // eslint-disable-line
  _.each(subs, (sub)=>{
    if(_.isUndefined(sub.channelName)){
      sub.channelName = sub.channel;
    }
    delete sub.channel;
  });
  var subUuids = _.uniq(_.map(subs, 'uuid'));

  if(queryFields.channel && subs.length > 0){
    var channelUuids = _.uniq(_.map(subs, 'channelUuid'));
    var channels = await models.Channel.find({ uuid: { $in: channelUuids } });
    var channelsByUuid = _.keyBy(channels, 'uuid');
    _.each(subs, (sub)=>{
      var channelUuid = sub.channelUuid;
      var channel = channelsByUuid[channelUuid];
      sub.channel = channel;
    });
  }
  if(queryFields.resources && subs.length > 0){
    var resources = await models.Resource.find({ org_id: orgId, 'searchableData.subscription_id' : { $in: subUuids } }).lean({virtuals: true});
    var resourcesBySubUuid = _.groupBy(resources, 'searchableData.subscription_id');
    if (queryFields.resources.cluster) {
      await applyClusterInfoOnResources(orgId, resources, models);
    }
    _.each(subs, (sub)=>{
      sub.resources = resourcesBySubUuid[sub.uuid] || [];

    });
  }
  if(queryFields.groupObjs){
    var groupNames = _.flatten(_.map(subs, 'groups'));
    var groups = await models.Group.find({ org_id: orgId, name: { $in: groupNames } });
    var groupsByName = _.keyBy(groups, 'name');
    _.each(subs, (sub)=>{
      sub.groupObjs = _.filter(_.map(sub.groups, (groupName)=>{
        return groupsByName[groupName];
      }));
    });
  }
  if(queryFields.remoteResources || queryFields.rolloutStatus){
    var remoteResources = await models.Resource.find({
      org_id: orgId,
      'searchableData.annotations["deploy_razee_io_clustersubscription"]': { $in: subUuids },
      deleted: false,
    });
    if ((queryFields.remoteResources||{}).cluster) {
      await applyClusterInfoOnResources(orgId, remoteResources, models);
    }
    var remoteResourcesBySubUuid = _.groupBy(remoteResources, (rr)=>{
      return rr.searchableData.get('annotations["deploy_razee_io_clustersubscription"]');
    });
    _.each(subs, (sub)=>{
      var rrs = remoteResourcesBySubUuid[sub.uuid] || [];

      // loops through each resource. if there are errors, increments the errorCount. if no errors, increments successfulCount
      var errorCount = 0;
      var successCount = 0;
      _.each(rrs, (rr)=>{
        var errors = _.toArray(rr.searchableData.get('errors')||[]);
        if(errors.length > 0){
          errorCount += 1;
        }
        else{
          successCount += 1;
        }
      });
>>>>>>> 95fb86ff


const subscriptionResolvers = {
  Query: {
    // Cluster-facing API, deprecated,
    subscriptionsByCluster: async(parent, { cluster_id }, context) => {
      return await subscriptionResolvers.Query.subscriptionsByClusterId(parent, {clusterId: cluster_id, deprecated: true}, context);
    },

    // Cluster-facing API,
    subscriptionsByClusterId: async(parent, { clusterId: cluster_id, deprecated /* may add some unique data from the cluster later for verification. */ }, context) => {
      const { req_id, me, models, logger } = context;
      const query = 'subscriptionsByClusterId';
      logger.debug({req_id, user: whoIs(me), cluster_id, deprecated}, `${query} enter`);
      await validClusterAuth(me, query, context);

      const org = await models.User.getOrg(models, me);
      if(!org) {
        logger.error('An org was not found for this razee-org-key');
        throw new ForbiddenError('org id was not found');
      }
      const org_id = org._id;

      const cluster = await models.Cluster.findOne({org_id, cluster_id}).lean({ virtuals: true });
      if (!cluster) {
        throw new ValidationError(`could not locate the cluster with cluster_id ${cluster_id}`);
      }
      var clusterGroupNames = [];
      if (cluster.groups) {
        clusterGroupNames = cluster.groups.map(l => l.name);
      }

      logger.debug({user: 'graphql api user', org_id, clusterGroupNames }, `${query} enter`);
      let urls = [];
      try {
        // Return subscriptions that contain any clusterGroupNames passed in from the query
        // examples:
        //   subscription groups: ['dev', 'prod'] , clusterGroupNames: ['dev'] ==> true
        //   subscription groups: ['dev', 'prod'] , clusterGroupNames: ['dev', 'prod'] ==> true
        //   subscription groups: ['dev', 'prod'] , clusterGroupNames: ['dev', 'prod', 'stage'] ==> true
        //   subscription groups: ['dev', 'prod'] , clusterGroupNames: ['stage'] ==> false
        const foundSubscriptions = await models.Subscription.find({
          'org_id': org_id,
          groups: { $in: clusterGroupNames },
        }).lean(/* skip virtuals: true for now since it is class facing api. */);
        _.each(foundSubscriptions, (sub)=>{
          if(_.isUndefined(sub.channelName)){
            sub.channelName = sub.channel;
          }
        });
        if(foundSubscriptions && foundSubscriptions.length > 0 ) {
          urls = await getSubscriptionUrls(org_id, foundSubscriptions, deprecated);
        }
      } catch (error) {
        logger.error(error, `There was an error getting ${query} from mongo`);
      }
      return urls;
    },
    subscriptions: async(parent, { orgId: org_id }, context, fullQuery) => {
      const queryFields = GraphqlFields(fullQuery);
      const { models, me, req_id, logger } = context;
      const queryName = 'subscriptions';
      logger.debug({req_id, user: whoIs(me), org_id }, `${queryName} enter`);

      // await validAuth(me, org_id, ACTIONS.READ, TYPES.SUBSCRIPTION, queryName, context);
      const conditions = await getGroupConditions(me, org_id, ACTIONS.READ, 'name', queryName, context);
      logger.debug({req_id, user: whoIs(me), org_id, conditions }, `${queryName} group conditions are...`);
      try{
        var subscriptions = await models.Subscription.find({ org_id, ...conditions }, {}).lean({ virtuals: true });
      }catch(err){
        logger.error(err);
        throw err;
      }
      // render owner information if users ask for
      if(queryFields.owner && subscriptions) {
        const ownerIds = _.map(subscriptions, 'owner');
        const owners = await models.User.getBasicUsersByIds(ownerIds);

        subscriptions = subscriptions.map((sub)=>{
          if(_.isUndefined(sub.channelName)){
            sub.channelName = sub.channel;
          }
          sub.owner = owners[sub.owner];
          return sub;
        });
      }

      await applyQueryFieldsToSubscriptions(subscriptions, queryFields, { orgId: org_id }, models);

      return subscriptions;
    },
    subscription: async(parent, { orgId, uuid , name, _queryName }, context, fullQuery) => {
      const queryFields = GraphqlFields(fullQuery);
      const { models, me, req_id, logger } = context;
      const queryName = _queryName ? `${_queryName}/subscription` : 'subscription';
      logger.debug({req_id, user: whoIs(me), org_id: orgId, uuid, name }, `${queryName} enter`);

      try{
        var subscriptions = await subscriptionResolvers.Query.subscriptions(parent, { orgId }, { models, me, req_id, logger }, fullQuery);

        var subscription = subscriptions.find((sub)=>{
          return (sub.uuid == uuid || sub.name == name);
        });
        if(!subscription){
          return null;
        }

        await applyQueryFieldsToSubscriptions([subscription], queryFields, { orgId }, models);

        return subscription;
      }catch(err){
        logger.error(err);
        throw err;
      }
    },
    subscriptionByName: async(parent, { orgId, name }, context, fullQuery) => {
      const { me, req_id, logger } = context;
      const queryName = 'subscriptionByName';
      logger.debug({req_id, user: whoIs(me), org_id: orgId , name }, `${queryName} enter`);
      return await subscriptionResolvers.Query.subscription(parent, { orgId , name, _queryName: queryName }, context, fullQuery);
    },

    subscriptionsForCluster: async(parent, {  orgId: org_id , clusterId: cluster_id  }, context, fullQuery) => {
      
      const queryFields = GraphqlFields(fullQuery);
      const { models, me, req_id, logger } = context;
      const queryName = 'subscriptionsForCluster';
      logger.debug({req_id, user: whoIs(me), org_id }, `${queryName} enter`);
      
      //find groups in cluster
      const cluster = await models.Cluster.findOne({org_id, cluster_id}).lean({ virtuals: true });
      if (!cluster) {
        throw new ValidationError(`could not locate the cluster with cluster_id ${cluster_id}`);
      }
      var clusterGroupNames = [];
      if (cluster.groups) {
        clusterGroupNames = cluster.groups.map(l => l.name);
      }
      const allowedGroups = await getAllowedGroups(me, org_id, ACTIONS.READ, 'name', queryName, context);
      if (clusterGroupNames) {
        clusterGroupNames.some(group => {
          if(allowedGroups.indexOf(group) === -1) {
            // if some group of the sub is not in user's group list, throws an error
            throw new ForbiddenError(`you are not allowed to read subscriptions due to missing permissions on cluster group ${group.name}.`);
          }
          return false;
        });
      }
      try{
        // Return subscriptions that contain any clusterGroupNames passed in from the query
        // examples:
        //   subscription groups: ['dev', 'prod'] , clusterGroupNames: ['dev'] ==> true
        //   subscription groups: ['dev', 'prod'] , clusterGroupNames: ['dev', 'prod'] ==> true
        //   subscription groups: ['dev', 'prod'] , clusterGroupNames: ['dev', 'prod', 'stage'] ==> true
        //   subscription groups: ['dev', 'prod'] , clusterGroupNames: ['stage'] ==> false
        var subscriptions = await models.Subscription.find({org_id, groups: { $in: clusterGroupNames },}).lean({ virtuals: true });
      }catch(err){
        logger.error(err);
        throw err;
      }
      if(subscriptions) {
        subscriptions = subscriptions.map((sub)=>{
          if(_.isUndefined(sub.channelName)){
            sub.channelName = sub.channel;
          }
          return sub;
        });
      }

      await applyQueryFieldsToSubscriptions(subscriptions, queryFields, { orgId: org_id }, models);

      return subscriptions;
    },
    
    subscriptionsForClusterByName: async(parent, {  orgId: org_id, clusterName  }, context, fullQuery) => {

      const queryFields = GraphqlFields(fullQuery);
      const { models, me, req_id, logger } = context;
      const queryName = 'subscriptionsForClusterByName';
      logger.debug({req_id, user: whoIs(me), org_id }, `${queryName} enter`);
      
      //find groups in cluster
      const cluster = await models.Cluster.findOne({org_id, 'registration.name': clusterName}).lean({ virtuals: true });
      if (!cluster) {
        throw new ValidationError(`could not locate the cluster with clusterName ${clusterName}`);
      }
      var clusterGroupNames = [];
      if (cluster.groups) {
        clusterGroupNames = cluster.groups.map(l => l.name);
      }
      const allowedGroups = await getAllowedGroups(me, org_id, ACTIONS.READ, 'name', queryName, context);
      if (clusterGroupNames) {
        clusterGroupNames.some(group => {
          if(allowedGroups.indexOf(group) === -1) {
            // if some group of the sub is not in user's group list, throws an error
            throw new ForbiddenError(`you are not allowed to read subscriptions due to missing permissions on cluster group ${group.name}.`);
          }
          return false;
        });
      }

      try{
        // Return subscriptions that contain any clusterGroupNames passed in from the query
        // examples:
        //   subscription groups: ['dev', 'prod'] , clusterGroupNames: ['dev'] ==> true
        //   subscription groups: ['dev', 'prod'] , clusterGroupNames: ['dev', 'prod'] ==> true
        //   subscription groups: ['dev', 'prod'] , clusterGroupNames: ['dev', 'prod', 'stage'] ==> true
        //   subscription groups: ['dev', 'prod'] , clusterGroupNames: ['stage'] ==> false
        var subscriptions = await models.Subscription.find({org_id, groups: { $in: clusterGroupNames },}).lean({ virtuals: true });
      }catch(err){
        logger.error(err);
        throw err;
      }
      if(subscriptions) {
        subscriptions = subscriptions.map((sub)=>{
          if(_.isUndefined(sub.channelName)){
            sub.channelName = sub.channel;
          }
          return sub;
        });
      }

      await applyQueryFieldsToSubscriptions(subscriptions, queryFields, { orgId: org_id }, models);

      return subscriptions;
    }
  },
  Mutation: {
    addSubscription: async (parent, { orgId: org_id, name, groups, channelUuid: channel_uuid, versionUuid: version_uuid }, context)=>{
      const { models, me, req_id, logger } = context;
      const queryName = 'addSubscription';
      logger.debug({req_id, user: whoIs(me), org_id }, `${queryName} enter`);
      await validAuth(me, org_id, ACTIONS.CREATE, TYPES.SUBSCRIPTION, queryName, context);

      try{
        const uuid = UUID();

        // loads the channel
        var channel = await models.Channel.findOne({ org_id, uuid: channel_uuid });
        if(!channel){
          throw new NotFoundError(`channel uuid "${channel_uuid}" not found`);
        }
       
        // validate groups are all exists in label dbs
        await validateGroups(org_id, groups, context);

        // loads the version
        var version = channel.versions.find((version)=>{
          return (version.uuid == version_uuid);
        });
        if(!version){
          throw  new NotFoundError(`version uuid "${version_uuid}" not found`);
        }

        await models.Subscription.create({
          _id: UUID(),
          uuid, org_id, name, groups, owner: me._id,
          channelName: channel.name, channel_uuid, version: version.name, version_uuid
        });

        pubSub.channelSubChangedFunc({org_id: org_id});

        return {
          uuid,
        };
      }
      catch(err){
        logger.error(err);
        throw err;
      }
    },
    editSubscription: async (parent, { orgId, uuid, name, groups, channelUuid: channel_uuid, versionUuid: version_uuid }, context)=>{
      const { models, me, req_id, logger } = context;
      const queryName = 'editSubscription';
      logger.debug({req_id, user: whoIs(me), orgId }, `${queryName} enter`);
      await validAuth(me, orgId, ACTIONS.UPDATE, TYPES.SUBSCRIPTION, queryName, context);

      try{
        var subscription = await models.Subscription.findOne({ org_id: orgId, uuid });
        if(!subscription){
          throw  new NotFoundError(`subscription { uuid: "${uuid}", orgId:${orgId} } not found`);
        }

        // loads the channel
        var channel = await models.Channel.findOne({ org_id: orgId, uuid: channel_uuid });
        if(!channel){
          throw  new NotFoundError(`channel uuid "${channel_uuid}" not found`);
        }

        // validate groups are all exists in label dbs
        await validateGroups(orgId, groups, context);
        
        // loads the version
        var version = channel.versions.find((version)=>{
          return (version.uuid == version_uuid);
        });
        if(!version){
          throw  new NotFoundError(`version uuid "${version_uuid}" not found`);
        }

        var sets = {
          name, groups,
          channelName: channel.name, channel_uuid, version: version.name, version_uuid,
        };
        await models.Subscription.updateOne({ uuid, org_id: orgId, }, { $set: sets });

        pubSub.channelSubChangedFunc({ org_id: orgId });

        return {
          uuid,
          success: true,
        };
      }
      catch(err){
        logger.error(err);
        throw err;
      }
    },
    setSubscription: async (parent, { orgId: org_id, uuid, versionUuid: version_uuid }, context)=>{
      const { models, me, req_id, logger } = context;
      const queryName = 'setSubscription';
      logger.debug({req_id, user: whoIs(me), org_id }, `${queryName} enter`);

      // await validAuth(me, org_id, ACTIONS.SETVERSION, TYPES.SUBSCRIPTION, queryName, context);

      try{
        var subscription = await models.Subscription.findOne({ org_id, uuid });
        if(!subscription){
          throw  new NotFoundError(`subscription { uuid: "${uuid}", org_id:${org_id} } not found`);
        }

        // validate user has enough cluster groups permissions to for this sub
        // TODO: we should use specific groups action below instead of manage, e.g. setSubscription action
        const allowedGroups = await getAllowedGroups(me, org_id, ACTIONS.SETVERSION, 'name', queryName, context);
        if (subscription.groups.some(t => {return allowedGroups.indexOf(t) === -1;})) {
          // if some tag of the sub does not in user's cluster group list, throws an error
          throw new ForbiddenError(`you are not allowed to set subscription for all of ${subscription.groups} groups. `);
        }
        
        // loads the channel
        var channel = await models.Channel.findOne({ org_id, uuid: subscription.channel_uuid });
        if(!channel){
          throw new NotFoundError(`channel uuid "${subscription.channel_uuid}" not found`);
        }

        // loads the version
        var version = channel.versions.find((version)=>{
          return (version.uuid == version_uuid);
        });
        if(!version){
          throw new NotFoundError(`version uuid "${version_uuid}" not found`);
        }

        var sets = {
          version: version.name, version_uuid,
        };
        await models.Subscription.updateOne({ uuid, org_id }, { $set: sets });

        pubSub.channelSubChangedFunc({org_id: org_id});

        return {
          uuid,
          success: true,
        };
      }
      catch(err){
        logger.error(err);
        throw err;
      }
    },

    removeSubscription: async (parent, { orgId: org_id, uuid }, context)=>{
      const { models, me, req_id, logger } = context;
      const queryName = 'removeSubscription';
      logger.debug({req_id, user: whoIs(me), org_id }, `${queryName} enter`);
      await validAuth(me, org_id, ACTIONS.DELETE, TYPES.SUBSCRIPTION, queryName, context);

      var success = false;
      try{
        var subscription = await models.Subscription.findOne({ org_id, uuid });
        if(!subscription){
          throw  new NotFoundError(`subscription uuid "${uuid}" not found`);
        }
        await subscription.deleteOne();

        pubSub.channelSubChangedFunc({org_id: org_id});

        success = true;
      }catch(err){
        logger.error(err);
        throw err;
      }
      return {
        uuid, success,
      };
    },
  },

  Subscription: {
    subscriptionUpdated: {
      // eslint-disable-next-line no-unused-vars
      resolve: async (parent, args) => {
        //  
        // Sends a message back to a subscribed client
        // 'parent' is the object representing the subscription that was updated
        // 
        return { has_updates: true,  hasUpdates: true };
      },

      subscribe: withFilter(
        // eslint-disable-next-line no-unused-vars
        (parent, args, context) => {
          //  
          //  This function runs when a client initially connects
          // 'args' contains the razee-org-key sent by a connected client
          // 
          const { logger } = context;

          const orgKey = context.apiKey || '';
          if (!orgKey) {
            logger.error('No razee-org-key was supplied');
            throw new ForbiddenError('No razee-org-key was supplied');
          }

          const orgId = context.orgId || '';
          if (!orgId) {
            logger.error('No org was found for this org key');
            throw new ForbiddenError('No org was found');
          }

          logger.debug('setting pub sub topic for org id:', orgId);
          const topic = getStreamingTopic(EVENTS.CHANNEL.UPDATED, orgId);
          return GraphqlPubSub.getInstance().pubSub.asyncIterator(topic);
        },
        // eslint-disable-next-line no-unused-vars
        async (parent, args, context) => {
          // 
          // this function determines whether or not to send data back to a subscriber
          //
          const { logger } = context;
          let found = true;

          logger.info('Verify client is authenticated and orgId matches the updated subscription orgId');
          const { subscriptionUpdated } = parent;

          const orgKey = context.apiKey || '';
          if (!orgKey) {
            logger.error('No razee-org-key was supplied');
            return Boolean(false);
          }
          
          const orgId = context.orgId || '';
          if (!orgId) {
            logger.error('No org was found for this org key. returning false');
            return Boolean(false);
          }

          const orgIdInUpdated = subscriptionUpdated.data.org_id || subscriptionUpdated.data.orgId;
          if(orgIdInUpdated !== orgId) {
            logger.error('wrong org id for this subscription. returning false');
            found = false;
          }

          return Boolean(found);
        },
      ),
    },
  },
};

module.exports = subscriptionResolvers;<|MERGE_RESOLUTION|>--- conflicted
+++ resolved
@@ -45,76 +45,6 @@
   return groupCount;
 }
 
-<<<<<<< HEAD
-=======
-const applyQueryFieldsToSubscriptions = async(subs, queryFields, { orgId }, models)=>{ // eslint-disable-line
-  _.each(subs, (sub)=>{
-    if(_.isUndefined(sub.channelName)){
-      sub.channelName = sub.channel;
-    }
-    delete sub.channel;
-  });
-  var subUuids = _.uniq(_.map(subs, 'uuid'));
-
-  if(queryFields.channel && subs.length > 0){
-    var channelUuids = _.uniq(_.map(subs, 'channelUuid'));
-    var channels = await models.Channel.find({ uuid: { $in: channelUuids } });
-    var channelsByUuid = _.keyBy(channels, 'uuid');
-    _.each(subs, (sub)=>{
-      var channelUuid = sub.channelUuid;
-      var channel = channelsByUuid[channelUuid];
-      sub.channel = channel;
-    });
-  }
-  if(queryFields.resources && subs.length > 0){
-    var resources = await models.Resource.find({ org_id: orgId, 'searchableData.subscription_id' : { $in: subUuids } }).lean({virtuals: true});
-    var resourcesBySubUuid = _.groupBy(resources, 'searchableData.subscription_id');
-    if (queryFields.resources.cluster) {
-      await applyClusterInfoOnResources(orgId, resources, models);
-    }
-    _.each(subs, (sub)=>{
-      sub.resources = resourcesBySubUuid[sub.uuid] || [];
-
-    });
-  }
-  if(queryFields.groupObjs){
-    var groupNames = _.flatten(_.map(subs, 'groups'));
-    var groups = await models.Group.find({ org_id: orgId, name: { $in: groupNames } });
-    var groupsByName = _.keyBy(groups, 'name');
-    _.each(subs, (sub)=>{
-      sub.groupObjs = _.filter(_.map(sub.groups, (groupName)=>{
-        return groupsByName[groupName];
-      }));
-    });
-  }
-  if(queryFields.remoteResources || queryFields.rolloutStatus){
-    var remoteResources = await models.Resource.find({
-      org_id: orgId,
-      'searchableData.annotations["deploy_razee_io_clustersubscription"]': { $in: subUuids },
-      deleted: false,
-    });
-    if ((queryFields.remoteResources||{}).cluster) {
-      await applyClusterInfoOnResources(orgId, remoteResources, models);
-    }
-    var remoteResourcesBySubUuid = _.groupBy(remoteResources, (rr)=>{
-      return rr.searchableData.get('annotations["deploy_razee_io_clustersubscription"]');
-    });
-    _.each(subs, (sub)=>{
-      var rrs = remoteResourcesBySubUuid[sub.uuid] || [];
-
-      // loops through each resource. if there are errors, increments the errorCount. if no errors, increments successfulCount
-      var errorCount = 0;
-      var successCount = 0;
-      _.each(rrs, (rr)=>{
-        var errors = _.toArray(rr.searchableData.get('errors')||[]);
-        if(errors.length > 0){
-          errorCount += 1;
-        }
-        else{
-          successCount += 1;
-        }
-      });
->>>>>>> 95fb86ff
 
 
 const subscriptionResolvers = {
