/**
 * Copyright 2020 IBM Corp. All Rights Reserved.
 *
 * Licensed under the Apache License, Version 2.0 (the "License");
 * you may not use this file except in compliance with the License.
 * You may obtain a copy of the License at
 *
 *      http://www.apache.org/licenses/LICENSE-2.0
 *
 * Unless required by applicable law or agreed to in writing, software
 * distributed under the License is distributed on an "AS IS" BASIS,
 * WITHOUT WARRANTIES OR CONDITIONS OF ANY KIND, either express or implied.
 * See the License for the specific language governing permissions and
 * limitations under the License.
 */

const _ = require('lodash');
const { v4: UUID } = require('uuid');
const { withFilter, ValidationError } = require('apollo-server');
const { ForbiddenError } = require('apollo-server');
<<<<<<< HEAD
const { ACTIONS, TYPES, SUBSCRIPTION_LIMITS } = require('../models/const');
=======
const { ACTIONS, TYPES } = require('../models/const');
>>>>>>> d5b44be1
const { whoIs, validAuth, NotFoundError, validClusterAuth, getGroupConditions, getAllowedGroups } = require ('./common');
const getSubscriptionUrls = require('../../utils/subscriptions.js').getSubscriptionUrls;
const { EVENTS, GraphqlPubSub, getStreamingTopic } = require('../subscription');
const GraphqlFields = require('graphql-fields');
const { applyQueryFieldsToSubscriptions } = require('../utils/applyQueryFields');

const pubSub = GraphqlPubSub.getInstance();

async function validateGroups(org_id, groups, context) {
  const { req_id, me, models, logger } = context;
  // validate cluster groups exists in the groups db
  let groupCount = await models.Group.count({org_id: org_id, name: {$in: groups} });
  if (groupCount < groups.length) {
    if (process.env.LABEL_VALIDATION_REQUIRED) {
      throw new ValidationError(`could not find all the cluster groups ${groups} in the groups database, please create them first.`);
    } else {
      // in migration period, we automatically populate groups into label db
      logger.info({req_id, user: whoIs(me), org_id}, `could not find all the cluster groups ${groups}, migrate them into label database.`);
      await models.Group.findOrCreateList(models, org_id, groups, context);
      groupCount = await models.Group.count({org_id: org_id, name: {$in: groups} });
    }
  }
  logger.debug({req_id, user: whoIs(me), groups, org_id, groupCount}, 'validateGroups');
  return groupCount;
}



const subscriptionResolvers = {
  Query: {
    // Cluster-facing API, deprecated,
    subscriptionsByCluster: async(parent, { cluster_id }, context) => {
      return await subscriptionResolvers.Query.subscriptionsByClusterId(parent, {clusterId: cluster_id, deprecated: true}, context);
    },

    // Cluster-facing API,
    subscriptionsByClusterId: async(parent, { clusterId: cluster_id, deprecated /* may add some unique data from the cluster later for verification. */ }, context) => {
      const { req_id, me, models, logger } = context;
      const query = 'subscriptionsByClusterId';
      logger.debug({req_id, user: whoIs(me), cluster_id, deprecated}, `${query} enter`);
      await validClusterAuth(me, query, context);

      const org = await models.User.getOrg(models, me);
      if(!org) {
        logger.error('An org was not found for this razee-org-key');
        throw new ForbiddenError('org id was not found');
      }
      const org_id = org._id;

      const cluster = await models.Cluster.findOne({org_id, cluster_id}).lean({ virtuals: true });
      if (!cluster) {
        throw new ValidationError(`could not locate the cluster with cluster_id ${cluster_id}`);
      }
      var clusterGroupNames = [];
      if (cluster.groups) {
        clusterGroupNames = cluster.groups.map(l => l.name);
      }

      logger.debug({user: 'graphql api user', org_id, clusterGroupNames }, `${query} enter`);
      let urls = [];
      try {
        // Return subscriptions that contain any clusterGroupNames passed in from the query
        // examples:
        //   subscription groups: ['dev', 'prod'] , clusterGroupNames: ['dev'] ==> true
        //   subscription groups: ['dev', 'prod'] , clusterGroupNames: ['dev', 'prod'] ==> true
        //   subscription groups: ['dev', 'prod'] , clusterGroupNames: ['dev', 'prod', 'stage'] ==> true
        //   subscription groups: ['dev', 'prod'] , clusterGroupNames: ['stage'] ==> false
        const foundSubscriptions = await models.Subscription.find({
          'org_id': org_id,
          groups: { $in: clusterGroupNames },
        }).lean(/* skip virtuals: true for now since it is class facing api. */);
        _.each(foundSubscriptions, (sub)=>{
          if(_.isUndefined(sub.channelName)){
            sub.channelName = sub.channel;
          }
        });
        if(foundSubscriptions && foundSubscriptions.length > 0 ) {
          urls = await getSubscriptionUrls(org_id, foundSubscriptions, deprecated);
        }
      } catch (error) {
        logger.error(error, `There was an error getting ${query} from mongo`);
      }
      return urls;
    },
    subscriptions: async(parent, { orgId: org_id }, context, fullQuery) => {
      const queryFields = GraphqlFields(fullQuery);
      const { models, me, req_id, logger } = context;
      const queryName = 'subscriptions';
      logger.debug({req_id, user: whoIs(me), org_id }, `${queryName} enter`);

      // await validAuth(me, org_id, ACTIONS.READ, TYPES.SUBSCRIPTION, queryName, context);
      const conditions = await getGroupConditions(me, org_id, ACTIONS.READ, 'name', queryName, context);
      logger.debug({req_id, user: whoIs(me), org_id, conditions }, `${queryName} group conditions are...`);
      try{
        var subscriptions = await models.Subscription.find({ org_id, ...conditions }, {}).lean({ virtuals: true });
      }catch(err){
        logger.error(err);
        throw err;
      }
      // render owner information if users ask for
      if(queryFields.owner && subscriptions) {
        const ownerIds = _.map(subscriptions, 'owner');
        const owners = await models.User.getBasicUsersByIds(ownerIds);

        subscriptions = subscriptions.map((sub)=>{
          if(_.isUndefined(sub.channelName)){
            sub.channelName = sub.channel;
          }
          sub.owner = owners[sub.owner];
          return sub;
        });
      }

      await applyQueryFieldsToSubscriptions(subscriptions, queryFields, { orgId: org_id }, context);

      return subscriptions;
    },
    subscription: async(parent, { orgId, uuid , name, _queryName }, context, fullQuery) => {
      const queryFields = GraphqlFields(fullQuery);
      const { models, me, req_id, logger } = context;
      const queryName = _queryName ? `${_queryName}/subscription` : 'subscription';
      logger.debug({req_id, user: whoIs(me), org_id: orgId, uuid, name }, `${queryName} enter`);

      try{
        var subscriptions = await subscriptionResolvers.Query.subscriptions(parent, { orgId }, { models, me, req_id, logger }, fullQuery);

        var subscription = subscriptions.find((sub)=>{
          return (sub.uuid == uuid || sub.name == name);
        });
        if(!subscription){
          return null;
        }

        await applyQueryFieldsToSubscriptions([subscription], queryFields, { orgId }, context);

        return subscription;
      }catch(err){
        logger.error(err);
        throw err;
      }
    },
    subscriptionByName: async(parent, { orgId, name }, context, fullQuery) => {
      const { me, req_id, logger } = context;
      const queryName = 'subscriptionByName';
      logger.debug({req_id, user: whoIs(me), org_id: orgId , name }, `${queryName} enter`);
      return await subscriptionResolvers.Query.subscription(parent, { orgId , name, _queryName: queryName }, context, fullQuery);
    },

    subscriptionsForCluster: async(parent, {  orgId: org_id , clusterId: cluster_id  }, context, fullQuery) => {
      
      const queryFields = GraphqlFields(fullQuery);
      const { models, me, req_id, logger } = context;
      const queryName = 'subscriptionsForCluster';
      logger.debug({req_id, user: whoIs(me), org_id }, `${queryName} enter`);
      
      //find groups in cluster
      const cluster = await models.Cluster.findOne({org_id, cluster_id}).lean({ virtuals: true });
      if (!cluster) {
        throw new ValidationError(`could not locate the cluster with cluster_id ${cluster_id}`);
      }
      var clusterGroupNames = [];
      if (cluster.groups) {
        clusterGroupNames = cluster.groups.map(l => l.name);
      }
      const allowedGroups = await getAllowedGroups(me, org_id, ACTIONS.READ, 'name', queryName, context);
      if (clusterGroupNames) {
        clusterGroupNames.some(group => {
          if(allowedGroups.indexOf(group) === -1) {
            // if some group of the sub is not in user's group list, throws an error
            throw new ForbiddenError(`you are not allowed to read subscriptions due to missing permissions on cluster group ${group.name}.`);
          }
          return false;
        });
      }
      try{
        // Return subscriptions that contain any clusterGroupNames passed in from the query
        // examples:
        //   subscription groups: ['dev', 'prod'] , clusterGroupNames: ['dev'] ==> true
        //   subscription groups: ['dev', 'prod'] , clusterGroupNames: ['dev', 'prod'] ==> true
        //   subscription groups: ['dev', 'prod'] , clusterGroupNames: ['dev', 'prod', 'stage'] ==> true
        //   subscription groups: ['dev', 'prod'] , clusterGroupNames: ['stage'] ==> false
        var subscriptions = await models.Subscription.find({org_id, groups: { $in: clusterGroupNames },}).lean({ virtuals: true });
      }catch(err){
        logger.error(err);
        throw err;
      }
      if(subscriptions) {
        subscriptions = subscriptions.map((sub)=>{
          if(_.isUndefined(sub.channelName)){
            sub.channelName = sub.channel;
          }
          return sub;
        });
      }

      await applyQueryFieldsToSubscriptions(subscriptions, queryFields, { orgId: org_id }, context);

      return subscriptions;
    },
    
    subscriptionsForClusterByName: async(parent, {  orgId: org_id, clusterName  }, context, fullQuery) => {

      const queryFields = GraphqlFields(fullQuery);
      const { models, me, req_id, logger } = context;
      const queryName = 'subscriptionsForClusterByName';
      logger.debug({req_id, user: whoIs(me), org_id }, `${queryName} enter`);
      
      //find groups in cluster
      const cluster = await models.Cluster.findOne({org_id, 'registration.name': clusterName}).lean({ virtuals: true });
      if (!cluster) {
        throw new ValidationError(`could not locate the cluster with clusterName ${clusterName}`);
      }
      var clusterGroupNames = [];
      if (cluster.groups) {
        clusterGroupNames = cluster.groups.map(l => l.name);
      }
      const allowedGroups = await getAllowedGroups(me, org_id, ACTIONS.READ, 'name', queryName, context);
      if (clusterGroupNames) {
        clusterGroupNames.some(group => {
          if(allowedGroups.indexOf(group) === -1) {
            // if some group of the sub is not in user's group list, throws an error
            throw new ForbiddenError(`you are not allowed to read subscriptions due to missing permissions on cluster group ${group.name}.`);
          }
          return false;
        });
      }

      try{
        // Return subscriptions that contain any clusterGroupNames passed in from the query
        // examples:
        //   subscription groups: ['dev', 'prod'] , clusterGroupNames: ['dev'] ==> true
        //   subscription groups: ['dev', 'prod'] , clusterGroupNames: ['dev', 'prod'] ==> true
        //   subscription groups: ['dev', 'prod'] , clusterGroupNames: ['dev', 'prod', 'stage'] ==> true
        //   subscription groups: ['dev', 'prod'] , clusterGroupNames: ['stage'] ==> false
        var subscriptions = await models.Subscription.find({org_id, groups: { $in: clusterGroupNames },}).lean({ virtuals: true });
      }catch(err){
        logger.error(err);
        throw err;
      }
      if(subscriptions) {
        subscriptions = subscriptions.map((sub)=>{
          if(_.isUndefined(sub.channelName)){
            sub.channelName = sub.channel;
          }
          return sub;
        });
      }

      await applyQueryFieldsToSubscriptions(subscriptions, queryFields, { orgId: org_id }, context);

      return subscriptions;
    }
  },
  Mutation: {
    addSubscription: async (parent, { orgId: org_id, name, groups, channelUuid: channel_uuid, versionUuid: version_uuid }, context)=>{
      const { models, me, req_id, logger } = context;
      const queryName = 'addSubscription';
      logger.debug({req_id, user: whoIs(me), org_id }, `${queryName} enter`);
      await validAuth(me, org_id, ACTIONS.CREATE, TYPES.SUBSCRIPTION, queryName, context);

      try{
        // validate the number of total subscriptions are under the limit
        const total = await models.Subscription.count({org_id});
        if (total >= SUBSCRIPTION_LIMITS.MAX_TOTAL ) {
          throw new ValidationError(`Too many subscriptions are registered under ${org_id}.`);
        }

        const uuid = UUID();

        // loads the channel
        var channel = await models.Channel.findOne({ org_id, uuid: channel_uuid });
        if(!channel){
          throw new NotFoundError(`channel uuid "${channel_uuid}" not found`);
        }
       
        // validate groups are all exists in label dbs
        await validateGroups(org_id, groups, context);

        // loads the version
        var version = channel.versions.find((version)=>{
          return (version.uuid == version_uuid);
        });
        if(!version){
          throw  new NotFoundError(`version uuid "${version_uuid}" not found`);
        }

        await models.Subscription.create({
          _id: UUID(),
          uuid, org_id, name, groups, owner: me._id,
          channelName: channel.name, channel_uuid, version: version.name, version_uuid
        });

        pubSub.channelSubChangedFunc({org_id: org_id});

        return {
          uuid,
        };
      }
      catch(err){
        logger.error(err);
        throw err;
      }
    },
    editSubscription: async (parent, { orgId, uuid, name, groups, channelUuid: channel_uuid, versionUuid: version_uuid }, context)=>{
      const { models, me, req_id, logger } = context;
      const queryName = 'editSubscription';
      logger.debug({req_id, user: whoIs(me), orgId }, `${queryName} enter`);
      await validAuth(me, orgId, ACTIONS.UPDATE, TYPES.SUBSCRIPTION, queryName, context);

      try{
        var subscription = await models.Subscription.findOne({ org_id: orgId, uuid });
        if(!subscription){
          throw  new NotFoundError(`subscription { uuid: "${uuid}", orgId:${orgId} } not found`);
        }

        // loads the channel
        var channel = await models.Channel.findOne({ org_id: orgId, uuid: channel_uuid });
        if(!channel){
          throw  new NotFoundError(`channel uuid "${channel_uuid}" not found`);
        }

        // validate groups are all exists in label dbs
        await validateGroups(orgId, groups, context);
        
        // loads the version
        var version = channel.versions.find((version)=>{
          return (version.uuid == version_uuid);
        });
        if(!version){
          throw  new NotFoundError(`version uuid "${version_uuid}" not found`);
        }

        var sets = {
          name, groups,
          channelName: channel.name, channel_uuid, version: version.name, version_uuid,
        };
        await models.Subscription.updateOne({ uuid, org_id: orgId, }, { $set: sets });

        pubSub.channelSubChangedFunc({ org_id: orgId });

        return {
          uuid,
          success: true,
        };
      }
      catch(err){
        logger.error(err);
        throw err;
      }
    },
    setSubscription: async (parent, { orgId: org_id, uuid, versionUuid: version_uuid }, context)=>{
      const { models, me, req_id, logger } = context;
      const queryName = 'setSubscription';
      logger.debug({req_id, user: whoIs(me), org_id }, `${queryName} enter`);

      // await validAuth(me, org_id, ACTIONS.SETVERSION, TYPES.SUBSCRIPTION, queryName, context);

      try{
        var subscription = await models.Subscription.findOne({ org_id, uuid });
        if(!subscription){
          throw  new NotFoundError(`subscription { uuid: "${uuid}", org_id:${org_id} } not found`);
        }

        // validate user has enough cluster groups permissions to for this sub
        // TODO: we should use specific groups action below instead of manage, e.g. setSubscription action
        const allowedGroups = await getAllowedGroups(me, org_id, ACTIONS.SETVERSION, 'name', queryName, context);
        if (subscription.groups.some(t => {return allowedGroups.indexOf(t) === -1;})) {
          // if some tag of the sub does not in user's cluster group list, throws an error
          throw new ForbiddenError(`you are not allowed to set subscription for all of ${subscription.groups} groups. `);
        }
        
        // loads the channel
        var channel = await models.Channel.findOne({ org_id, uuid: subscription.channel_uuid });
        if(!channel){
          throw new NotFoundError(`channel uuid "${subscription.channel_uuid}" not found`);
        }

        // loads the version
        var version = channel.versions.find((version)=>{
          return (version.uuid == version_uuid);
        });
        if(!version){
          throw new NotFoundError(`version uuid "${version_uuid}" not found`);
        }

        var sets = {
          version: version.name, version_uuid,
        };
        await models.Subscription.updateOne({ uuid, org_id }, { $set: sets });

        pubSub.channelSubChangedFunc({org_id: org_id});

        return {
          uuid,
          success: true,
        };
      }
      catch(err){
        logger.error(err);
        throw err;
      }
    },

    removeSubscription: async (parent, { orgId: org_id, uuid }, context)=>{
      const { models, me, req_id, logger } = context;
      const queryName = 'removeSubscription';
      logger.debug({req_id, user: whoIs(me), org_id }, `${queryName} enter`);
      await validAuth(me, org_id, ACTIONS.DELETE, TYPES.SUBSCRIPTION, queryName, context);

      var success = false;
      try{
        var subscription = await models.Subscription.findOne({ org_id, uuid });
        if(!subscription){
          throw  new NotFoundError(`subscription uuid "${uuid}" not found`);
        }
        await subscription.deleteOne();

        pubSub.channelSubChangedFunc({org_id: org_id});

        success = true;
      }catch(err){
        logger.error(err);
        throw err;
      }
      return {
        uuid, success,
      };
    },
  },

  Subscription: {
    subscriptionUpdated: {
      // eslint-disable-next-line no-unused-vars
      resolve: async (parent, args) => {
        //  
        // Sends a message back to a subscribed client
        // 'parent' is the object representing the subscription that was updated
        // 
        return { has_updates: true,  hasUpdates: true };
      },

      subscribe: withFilter(
        // eslint-disable-next-line no-unused-vars
        (parent, args, context) => {
          //  
          //  This function runs when a client initially connects
          // 'args' contains the razee-org-key sent by a connected client
          // 
          const { logger } = context;

          const orgKey = context.apiKey || '';
          if (!orgKey) {
            logger.error('No razee-org-key was supplied');
            throw new ForbiddenError('No razee-org-key was supplied');
          }

          const orgId = context.orgId || '';
          if (!orgId) {
            logger.error('No org was found for this org key');
            throw new ForbiddenError('No org was found');
          }

          logger.debug('setting pub sub topic for org id:', orgId);
          const topic = getStreamingTopic(EVENTS.CHANNEL.UPDATED, orgId);
          return GraphqlPubSub.getInstance().pubSub.asyncIterator(topic);
        },
        // eslint-disable-next-line no-unused-vars
        async (parent, args, context) => {
          // 
          // this function determines whether or not to send data back to a subscriber
          //
          const { logger } = context;
          let found = true;

          logger.info('Verify client is authenticated and orgId matches the updated subscription orgId');
          const { subscriptionUpdated } = parent;

          const orgKey = context.apiKey || '';
          if (!orgKey) {
            logger.error('No razee-org-key was supplied');
            return Boolean(false);
          }
          
          const orgId = context.orgId || '';
          if (!orgId) {
            logger.error('No org was found for this org key. returning false');
            return Boolean(false);
          }

          const orgIdInUpdated = subscriptionUpdated.data.org_id || subscriptionUpdated.data.orgId;
          if(orgIdInUpdated !== orgId) {
            logger.error('wrong org id for this subscription. returning false');
            found = false;
          }

          return Boolean(found);
        },
      ),
    },
  },
};

module.exports = subscriptionResolvers;<|MERGE_RESOLUTION|>--- conflicted
+++ resolved
@@ -18,11 +18,7 @@
 const { v4: UUID } = require('uuid');
 const { withFilter, ValidationError } = require('apollo-server');
 const { ForbiddenError } = require('apollo-server');
-<<<<<<< HEAD
 const { ACTIONS, TYPES, SUBSCRIPTION_LIMITS } = require('../models/const');
-=======
-const { ACTIONS, TYPES } = require('../models/const');
->>>>>>> d5b44be1
 const { whoIs, validAuth, NotFoundError, validClusterAuth, getGroupConditions, getAllowedGroups } = require ('./common');
 const getSubscriptionUrls = require('../../utils/subscriptions.js').getSubscriptionUrls;
 const { EVENTS, GraphqlPubSub, getStreamingTopic } = require('../subscription');
