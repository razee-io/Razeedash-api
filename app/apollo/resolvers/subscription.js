/**
 * Copyright 2020, 2023 IBM Corp. All Rights Reserved.
 *
 * Licensed under the Apache License, Version 2.0 (the "License");
 * you may not use this file except in compliance with the License.
 * You may obtain a copy of the License at
 *
 *      http://www.apache.org/licenses/LICENSE-2.0
 *
 * Unless required by applicable law or agreed to in writing, software
 * distributed under the License is distributed on an "AS IS" BASIS,
 * WITHOUT WARRANTIES OR CONDITIONS OF ANY KIND, either express or implied.
 * See the License for the specific language governing permissions and
 * limitations under the License.
 */

const _ = require('lodash');
const { v4: UUID } = require('uuid');

const { withFilter } = require('graphql-subscriptions');

const { ACTIONS, TYPES, CHANNEL_CONSTANTS } = require('../models/const');
const {
  whoIs, validAuth, validClusterAuth,
  getGroupConditions, getAllowedGroups, filterSubscriptionsToAllowed,
  getGroupConditionsIncludingEmpty,
  NotFoundError, BasicRazeeError, RazeeValidationError, RazeeQueryError, RazeeForbiddenError
} = require ('./common');
const getSubscriptionDetails = require('../../utils/subscriptions.js').getSubscriptionDetails;
const getServiceSubscriptionDetails = require('../../utils/serviceSubscriptions.js').getServiceSubscriptionDetails;
const { EVENTS, GraphqlPubSub, getStreamingTopic } = require('../subscription');
const GraphqlFields = require('graphql-fields');
const { applyQueryFieldsToSubscriptions } = require('../utils/applyQueryFields');
const { ValidationError } = require('apollo-server');

// RBAC Sync
const { subscriptionsRbacSync } = require('../utils/rbacSync');

const pubSub = GraphqlPubSub.getInstance();

const { validateString } = require('../utils/directives');

const { validateGroups, validateSubscriptionLimit } = require('../utils/subscriptionUtils.js');
const { validateNewVersions, ingestVersionContent } = require('../utils/versionUtils');
const storageFactory = require('./../../storage/storageFactory');

const subscriptionResolvers = {
  Query: {
    subscriptionsByClusterId: async(parent, { clusterId: cluster_id, /* may add some unique data from the cluster later for verification. */ }, context) => {
      const { req_id, me, models, logger } = context;
      const queryName = 'subscriptionsByClusterId';

      const user = whoIs(me);

      logger.debug({req_id, user, cluster_id,}, `${queryName} enter`);
      await validClusterAuth(me, queryName, context);

      const org = await models.User.getOrg(models, me);
      if(!org) {
        logger.error('An org was not found for this razee-org-key');
        throw new RazeeValidationError(context.req.t('org id was not found'), context);
      }
      const org_id = org._id;

      const cluster = await models.Cluster.findOne({org_id, cluster_id}).lean({ virtuals: true });
      if (!cluster) {
        throw new RazeeValidationError(context.req.t('Could not locate the cluster with cluster_id {{cluster_id}}', {'cluster_id':cluster_id}), context);
      }
      const clusterGroupNames = (cluster.groups) ? cluster.groups.map(l => l.name) : [];

      logger.debug({user: 'graphql api user', org_id, clusterGroupNames }, `${queryName} enter`);
      const subs = [];
      try {
        // Add in OrgKey rollout and operator update System Subscriptions first, so they are most likely to be rolled out
        subs.push({
          subscriptionUuid: 'system-primaryorgkey',
          subscriptionName: 'system-primaryorgkey',  //Unused, but needs to be included for graphql response
          subscriptionChannel: 'system-primaryorgkey',  //Unused, but needs to be included for graphql response
          subscriptionVersion: 'system-primaryorgkey',  //Unused, but needs to be included for graphql response
          url: 'api/v1/systemSubscriptions/primaryOrgKey',
          kubeOwnerName: null,
        });
        subs.push({
          subscriptionUuid: 'system-operators',
          subscriptionName: 'system-operators',
          subscriptionChannel: 'system-operators',
          subscriptionVersion: 'system-operators',
          url: 'api/v1/systemSubscriptions/operators',
          kubeOwnerName: null,
        });

        // Add in any normal Subscriptions for the cluster's groups or cluster id
        // examples:
        //   subscription groups: ['dev', 'prod'] , clusterGroupNames: ['dev'] ==> true
        //   subscription groups: ['dev', 'prod'] , clusterGroupNames: ['dev', 'prod'] ==> true
        //   subscription groups: ['dev', 'prod'] , clusterGroupNames: ['dev', 'prod', 'stage'] ==> true
        //   subscription groups: ['dev', 'prod'] , clusterGroupNames: ['stage'] ==> false
        const foundSubscriptions = await models.Subscription.find({
          'org_id': org_id,
          $or: [
            { groups: { $in: clusterGroupNames } },
            { clusterId: cluster_id },
          ],
        }).lean(/* skip virtuals: true for now since it is class facing api. */);
        logger.info({org_id, req_id, user, cluster_id, clusterGroupNames}, `${queryName} found ${foundSubscriptions?foundSubscriptions.length:'ERR'} subscriptions for ${clusterGroupNames.length} groups`);
        _.each(foundSubscriptions, (sub)=>{
          if(_.isUndefined(sub.channelName)){
            sub.channelName = sub.channel;
          }
        });
        if( foundSubscriptions && foundSubscriptions.length > 0 ) {
          const subscriptionDetails = await getSubscriptionDetails(org_id, foundSubscriptions, cluster);
          subs.push( ...subscriptionDetails );
        }

        // Add in any service subscriptions
        const serviceSubDetails = await getServiceSubscriptionDetails(cluster);
        subs.push( ...serviceSubDetails );
      }
      catch( error ) {
        logger.error(error, `There was an error resolving ${queryName}`);
        logger.info({org_id, req_id, user, cluster_id}, `${queryName} There was an error resolving subscriptions: ${error.message}`);
        // Continue and return as many as possible -- e.g. SystemSubscriptions like primaryOrgKey should be returned so they can be applied even if there was an error retrieving 'normal' subscriptions.
      }
      logger.info({org_id, req_id, user, cluster_id, subs, clusterGroupNames}, `${queryName} returning ${subs.length} subscriptions for cluster ${cluster_id}`);
      return subs;
    },

    subscriptions: async(parent, { orgId: org_id }, context, fullQuery) => {
      const queryFields = GraphqlFields(fullQuery);
      const { models, me, req_id, logger } = context;
      const queryName = 'subscriptions';

      const user = whoIs(me);

      logger.debug({req_id, user, org_id }, `${queryName} enter`);

      // await validAuth(me, org_id, ACTIONS.READ, TYPES.SUBSCRIPTION, queryName, context);
      const conditions = await getGroupConditions(me, org_id, ACTIONS.READ, 'name', queryName, context);
      logger.debug({req_id, user, org_id, conditions }, `${queryName} group conditions are...`);
      let subs = [];
      try{
        subs = await models.Subscription.find({ org_id, ...conditions }, {}).lean({ virtuals: true });
        logger.debug({req_id, user, org_id}, `${queryName} found ${subs?subs.length:'ERR'} subscriptions`);
        subs = await filterSubscriptionsToAllowed(me, org_id, ACTIONS.READ, TYPES.SUBSCRIPTION, subs, context);
        logger.debug({req_id, user, org_id}, `${queryName} filtered to ${subs?subs.length:'ERR'} subscriptions`);
      }catch(error){
        logger.error(error);
        throw new NotFoundError(context.req.t('Could not find the subscription.'), context);
      }

      await applyQueryFieldsToSubscriptions(subs, queryFields, { orgId: org_id }, context);

      return subs;
    },

    subscription: async(parent, { orgId: org_id, uuid, name, _queryName }, context, fullQuery) => {
      const { me, req_id, logger } = context;
      const queryName = _queryName ? `${_queryName}/subscription` : 'subscription';

      const user = whoIs(me);

      logger.debug({req_id, user, org_id, uuid, name }, `${queryName} enter`);

      const subs = await subscriptionResolvers.Query.subscriptions(parent, { orgId: org_id }, context, fullQuery);

      const matchingSubs = subs.filter( s => {
        return (s.uuid === uuid || s.name === name);
      } );

      // If more than one matching subscription found, throw an error
      if( matchingSubs.length > 1 ) {
        logger.info({req_id, user, org_id, uuid, name }, `${queryName} found ${matchingSubs.length} matching subscriptions` );
        throw new RazeeValidationError(context.req.t('More than one {{type}} matches {{name}}', {'type':'subscription', 'name':name}), context);
      }

      return matchingSubs[0] || null;
    },

    subscriptionByName: async(parent, { orgId: org_id, name }, context, fullQuery) => {
      const { me, req_id, logger } = context;
      const queryName = 'subscriptionByName';

      const user = whoIs(me);

      logger.debug({req_id, user, org_id , name }, `${queryName} enter`);
      return await subscriptionResolvers.Query.subscription(parent, { orgId: org_id, name, _queryName: queryName }, context, fullQuery);
    },

    subscriptionsForCluster: async(parent, {  orgId: org_id , clusterId: cluster_id  }, context, fullQuery) => {
      const queryFields = GraphqlFields(fullQuery);
      const { models, me, req_id, logger } = context;
      const queryName = 'subscriptionsForCluster';

      const user = whoIs(me);

      logger.debug({req_id, user, org_id }, `${queryName} enter`);

      //find groups in cluster
      const cluster = await models.Cluster.findOne({org_id, cluster_id}).lean({ virtuals: true });
      if (!cluster) {
        throw new RazeeValidationError(context.req.t('Could not locate the cluster with cluster_id {{cluster_id}}', {'cluster_id':cluster_id}), context);
      }
      var clusterGroupNames = [];
      if (cluster.groups) {
        clusterGroupNames = cluster.groups.map(l => l.name);
      }
      const allowedGroups = await getAllowedGroups(me, org_id, ACTIONS.READ, 'name', queryName, context);
      if (clusterGroupNames) {
        clusterGroupNames.some(group => {
          if(allowedGroups.indexOf(group) === -1) {
            // if some group of the sub is not in user's group list, throws an error
            throw new RazeeForbiddenError(context.req.t('You are not allowed to read subscriptions due to missing permissions on cluster group {{group.name}}.', {'group.name':group.name}), context);
          }
          return false;
        });
      }
      try{
        // Return subscriptions that contain any clusterGroupNames passed in from the query
        // examples:
        //   subscription groups: ['dev', 'prod'] , clusterGroupNames: ['dev'] ==> true
        //   subscription groups: ['dev', 'prod'] , clusterGroupNames: ['dev', 'prod'] ==> true
        //   subscription groups: ['dev', 'prod'] , clusterGroupNames: ['dev', 'prod', 'stage'] ==> true
        //   subscription groups: ['dev', 'prod'] , clusterGroupNames: ['stage'] ==> false
        var subscriptions = await models.Subscription.find({
          org_id,
          $or: [
            { groups: { $in: clusterGroupNames } },
            { clusterId: cluster_id },
          ],
        }).lean({ virtuals: true });
        subscriptions = await filterSubscriptionsToAllowed(me, org_id, ACTIONS.READ, TYPES.SUBSCRIPTION, subscriptions, context);
      }catch(error){
        logger.error(error);
        throw new NotFoundError(context.req.t('Could not find subscriptions.'), context);
      }
      if(subscriptions) {
        subscriptions = subscriptions.map((sub)=>{
          if(_.isUndefined(sub.channelName)){
            sub.channelName = sub.channel;
          }
          return sub;
        });
      }

      await applyQueryFieldsToSubscriptions(subscriptions, queryFields, { orgId: org_id }, context);

      return subscriptions;
    },

    subscriptionsForClusterByName: async(parent, {  orgId: org_id, clusterName  }, context, fullQuery) => {
      const queryFields = GraphqlFields(fullQuery);
      const { models, me, req_id, logger } = context;
      const queryName = 'subscriptionsForClusterByName';

      const user = whoIs(me);

      logger.debug({req_id, user, org_id }, `${queryName} enter`);

      //find groups in cluster
      const cluster = await models.Cluster.findOne({org_id, 'registration.name': clusterName}).lean({ virtuals: true });
      if (!cluster) {
        throw new RazeeValidationError(context.req.t('Could not locate the cluster with clusterName {{clusterName}}', {'clusterName':clusterName}), context);
      }
      var clusterGroupNames = [];
      if (cluster.groups) {
        clusterGroupNames = cluster.groups.map(l => l.name);
      }
      const allowedGroups = await getAllowedGroups(me, org_id, ACTIONS.READ, 'name', queryName, context);
      if (clusterGroupNames) {
        clusterGroupNames.some(group => {
          if(allowedGroups.indexOf(group) === -1) {
            // if some group of the sub is not in user's group list, throws an error
            throw new RazeeForbiddenError(context.req.t('You are not allowed to read subscriptions due to missing permissions on cluster group {{group.name}}.', {'group.name':group.name}), context);
          }
          return false;
        });
      }

      try{
        // Return subscriptions that contain any clusterGroupNames passed in from the query
        // examples:
        //   subscription groups: ['dev', 'prod'] , clusterGroupNames: ['dev'] ==> true
        //   subscription groups: ['dev', 'prod'] , clusterGroupNames: ['dev', 'prod'] ==> true
        //   subscription groups: ['dev', 'prod'] , clusterGroupNames: ['dev', 'prod', 'stage'] ==> true
        //   subscription groups: ['dev', 'prod'] , clusterGroupNames: ['stage'] ==> false
        var subscriptions = await models.Subscription.find({
          org_id,
          $or: [
            { groups: { $in: clusterGroupNames } },
            { clusterId: cluster.cluster_id },
          ]
        }).lean({ virtuals: true });
        subscriptions = await filterSubscriptionsToAllowed(me, org_id, ACTIONS.READ, TYPES.SUBSCRIPTION, subscriptions, context);
      }catch(error){
        logger.error(error);
        throw new NotFoundError(context.req.t('Could not find subscriptions.'), context);
      }
      if(subscriptions) {
        subscriptions = subscriptions.map((sub)=>{
          if(_.isUndefined(sub.channelName)){
            sub.channelName = sub.channel;
          }
          return sub;
        });
      }

      await applyQueryFieldsToSubscriptions(subscriptions, queryFields, { orgId: org_id }, context);

      return subscriptions;
    }
  },

  Mutation: {
    addSubscription: async (parent, { orgId: org_id, name, groups=[], channelUuid: channel_uuid, versionUuid: version_uuid, version: newVersion, clusterId=null, custom: custom }, context)=>{
      const { models, me, req_id, logger } = context;
      const queryName = 'addSubscription';

      const user = whoIs(me);

      try{
        logger.info( {req_id, user, org_id, name, channel_uuid, version_uuid }, `${queryName} validating` );

<<<<<<< HEAD
=======
        await validAuth(me, org_id, ACTIONS.CREATE, TYPES.SUBSCRIPTION, queryName, context);

        validateString( 'org_id', org_id );
        validateString( 'name', name );
        groups.forEach( value => { validateString( 'groups', value ); } );
        validateString( 'channel_uuid', channel_uuid );
        if( version_uuid ) validateString( 'version_uuid', version_uuid );
        if( clusterId ) validateString( 'clusterId', clusterId );

        const kubeOwnerId = await models.User.getKubeOwnerId(context);

>>>>>>> c1162854
        // validate the number of total subscriptions are under the limit
        await validateSubscriptionLimit( org_id, 1, context );

        // loads the channel
        const channel = await models.Channel.findOne({ org_id, uuid: channel_uuid });
        if(!channel){
          throw new NotFoundError(context.req.t('Channel uuid "{{channel_uuid}}" not found.', {'channel_uuid':channel_uuid}), context);
        }

        // get org
        const org = await models.Organization.findOne({ _id: org_id });
        if (!org) {
          throw new NotFoundError(context.req.t('Could not find the organization with ID {{org_id}}.', {'org_id':org_id}), context);
        }

        // validate groups all exist
        await validateGroups(org_id, groups, context);

        // Get or create the version
        let version;
        // Load the existing version if version_uuid specified (without using deprecated/ignored `versions` attribute on the channel)
        if( version_uuid ) {
          version = await models.DeployableVersion.findOne({org_id, channel_id: channel.uuid, uuid: version_uuid});
          if (!version) {
            throw new NotFoundError(context.req.t('Version uuid "{{version_uuid}}" not found.', {'version_uuid': version_uuid }), context);
          }

          logger.info( {req_id, user, org_id, name, channel_uuid, version_uuid }, `${queryName} saving` );
        }
        // Validate newVersion if specified
        else if( newVersion ) {
          // create newVersionObj
          const newVersionObj = {
            _id: UUID(),
            org_id: org_id,
            uuid: UUID(),
            channel_id: channel.uuid,
            channelName: channel.name,
            name: newVersion.name,
            description: newVersion.description,
            type: newVersion.type,
            ownerId: me._id,
            kubeOwnerId,
          };
          if( newVersion.remote ) newVersionObj.remote = newVersion.remote;
          if( newVersion.content ) newVersionObj.content = newVersion.content;
          if( newVersion.file ) newVersionObj.file = newVersion.file;

          // Validate new version
          await validateNewVersions( org_id, { channel: channel, newVersions: [newVersion] }, context );

          logger.info( {req_id, user, org_id, name, channel_uuid, version_uuid }, `${queryName} saving` );

          // Load/save the version content
          await ingestVersionContent( org_id, { org, channel, version: newVersionObj, file: newVersion.file, content: newVersion.content, remote: newVersion.remote }, context );
          // Note: if failure occurs after this point, the data may already have been stored by storageFactory even if the Version document doesnt get saved

          // Save Version
          const dObj = await models.DeployableVersion.create( newVersionObj );
          version = dObj;
        }
        // If neither version_uuid nor newVersion specified, fail validation
        else {
          throw new NotFoundError(context.req.t('Version uuid "{{version_uuid}}" not found.', {'version_uuid':version_uuid}), context);
        }

        const uuid = UUID();
        const subscription = {
          _id: UUID(),
          uuid,
          org_id,
          name,
          groups,
          owner: me._id,
          channelName: channel.name,
          channel_uuid,
          version: version.name,
          version_uuid: version.uuid,
          clusterId,
          kubeOwnerId,
          custom
        };
        await models.Subscription.create( subscription );

        pubSub.channelSubChangedFunc({org_id: org_id}, context);

        /*
        Trigger RBAC Sync after successful Subscription creation and pubSub.
        RBAC Sync completes asynchronously, so no `await`.
        Even if RBAC Sync errors, subscription creation is successful.
        */
        subscriptionsRbacSync( [subscription], { resync: false }, context ).catch(function(){/*ignore*/});

        logger.info( {req_id, user, org_id, name, channel_uuid, version_uuid }, `${queryName} returning` );
        return {
          uuid,
        };
      } catch (error) {
        logger.error({ req_id, user, org_id, name, channel_uuid, version_uuid, error }, `${queryName} error encountered: ${error.message}`);
        if (error instanceof BasicRazeeError || error instanceof ValidationError) {
          throw error;
        }
        throw new RazeeQueryError(context.req.t('Query {{queryName}} error. MessageID: {{req_id}}.', {'queryName':queryName, 'req_id':req_id}), context);
      }
    },

    editSubscription: async (parent, { orgId: org_id, uuid, name, groups=[], channelUuid: channel_uuid, versionUuid: version_uuid, version: newVersion, clusterId=null, updateClusterIdentity, custom: custom }, context)=>{
      const { models, me, req_id, logger } = context;
      const queryName = 'editSubscription';

      const user = whoIs(me);

      try{
        logger.info( {req_id, user, org_id, uuid, name }, `${queryName} validating` );

<<<<<<< HEAD
        const conditions = await getGroupConditionsIncludingEmpty(me, orgId, ACTIONS.READ, 'name', queryName, context);
        logger.debug({req_id, user: whoIs(me), orgId, conditions }, `${queryName} group conditions are...`);
=======
        validateString( 'org_id', org_id );
        validateString( 'uuid', uuid );
        validateString( 'name', name );
        groups.forEach( value => { validateString( 'groups', value ); } );
        validateString( 'channel_uuid', channel_uuid );
        if( version_uuid ) validateString( 'version_uuid', version_uuid );
        if( clusterId ) validateString( 'clusterId', clusterId );

        const kubeOwnerId = await models.User.getKubeOwnerId(context);
>>>>>>> c1162854

        const conditions = await getGroupConditionsIncludingEmpty(me, org_id, ACTIONS.READ, 'name', queryName, context);
        logger.debug({req_id, user, org_id, conditions }, `${queryName} group conditions are...`);

        const subscription = await models.Subscription.findOne({ org_id, uuid, ...conditions }, {}).lean({ virtuals: true });
        if(!subscription){
          throw new NotFoundError(context.req.t('Subscription { uuid: "{{uuid}}", org_id:{{org_id}} } not found.', {'uuid':uuid, 'org_id':org_id}), context);
        }

        const oldVersionUuid = subscription.version_uuid;
        // If neither new version or version_uuid specified, keep the prior version (i.e. set version_uuid)
        if( !newVersion && !version_uuid ) version_uuid = oldVersionUuid;

        await validAuth(me, org_id, ACTIONS.UPDATE, TYPES.SUBSCRIPTION, queryName, context, [subscription.uuid, subscription.name]);

        // get org
        const org = await models.Organization.findOne({ _id: org_id });
        if (!org) {
          throw new NotFoundError(context.req.t('Could not find the organization with ID {{org_id}}.', {'org_id':org_id}), context);
        }

        // get channel
        const channel = await models.Channel.findOne({ org_id, uuid: channel_uuid });
        if(!channel){
          throw new NotFoundError(context.req.t('Channel uuid "{{channel_uuid}}" not found.', {'channel_uuid':channel_uuid}), context);
        }

        // validate groups all exist
        await validateGroups(org_id, groups, context);

        // Get or create the version
        let version;
        // Load the existing version if version_uuid specified (without using deprecated/ignored `versions` attribute on the channel)
        if( version_uuid ) {
          version = await models.DeployableVersion.findOne({org_id, channel_id: channel.uuid, uuid: version_uuid});
          if (!version) {
            throw new NotFoundError(context.req.t('Version uuid "{{version_uuid}}" not found.', {'version_uuid': version_uuid }), context);
          }

          logger.info( {req_id, user, org_id, uuid, name }, `${queryName} saving` );
        }
        // Validate newVersion if specified
        else if( newVersion ) {
          // create newVersionObj
          const newVersionObj = {
            _id: UUID(),
            org_id,
            uuid: UUID(),
            channel_id: channel.uuid,
            channelName: channel.name,
            name: newVersion.name,
            description: newVersion.description,
            type: newVersion.type,
            ownerId: me._id,
            kubeOwnerId,
          };
          if( newVersion.remote ) newVersionObj.remote = newVersion.remote;
          if( newVersion.content ) newVersionObj.content = newVersion.content;
          if( newVersion.file ) newVersionObj.file = newVersion.file;

          // Validate new version
          await validateNewVersions( org_id, { channel: channel, newVersions: [newVersion] }, context );

          logger.info( {req_id, user, org_id, uuid, name }, `${queryName} saving` );

          // Load/save the version content
          await ingestVersionContent( org_id, { org, channel, version: newVersionObj, file: newVersion.file, content: newVersion.content, remote: newVersion.remote }, context );
          // Note: if failure occurs after this point, the data may already have been stored by storageFactory even if the Version document doesnt get saved

          // Save Version
          const dObj = await models.DeployableVersion.create( newVersionObj );
          version = dObj;
        }
        // If neither version_uuid nor newVersion specified, fail validation
        else {
          throw new NotFoundError(context.req.t('Version uuid "{{version_uuid}}" not found.', {'version_uuid':version_uuid}), context);
        }

        let sets = {
          name,
          groups,
          channelName: channel.name,
          channel_uuid,
          version: version.name,
          version_uuid: version.uuid,
          clusterId,
          custom,
          updated: Date.now(),
        };

        // RBAC Sync
        if( updateClusterIdentity ) {
          sets['owner'] = me._id;
          sets['kubeOwnerId'] = kubeOwnerId;
        }

        await models.Subscription.updateOne({ uuid, org_id }, { $set: sets });

        pubSub.channelSubChangedFunc({ org_id }, context);

        /*
        RBAC Sync
        Trigger after successful Subscription update and pubSub.
        RBAC Sync completes asynchronously, so no `await`.
        Even if RBAC Sync errors, subscription edit is successful.
        */
        let syncNeeded = false;
        let resyncNeeded = false;
        if( updateClusterIdentity ) {
          // If resyncing, trigger RBAC Sync of all clusters
          syncNeeded = true;
          resyncNeeded = true;
        }
        else if( me._id != subscription.owner ) {
          // If changing owner, trigger RBAC Sync of any un-synced clusters
          syncNeeded = true;
          resyncNeeded = false;
        } else {
          // If adding any new group(s), trigger RBAC Sync of any un-synced clusters
          for( const group of groups ) {
            if( !subscription.groups.includes(group) ) {
              // At least one new group, trigger sync and stop checking for new groups
              syncNeeded = true;
              resyncNeeded = false;
              break;
            }
          }
        }
        // If sync needed, do it
        if( syncNeeded ) {
          // Set the new owner and groups on the subscription object before using it to do RBAC Sync
          subscription.groups = groups;
          subscription.owner = me._id;
          subscriptionsRbacSync( [subscription], { resync: resyncNeeded }, context ).catch(function(){/*ignore*/});
        }

        // If newVersion is specified try to remove the old version
        if( newVersion ) {
          try {
            const subCount = await models.Subscription.count({ org_id, version_uuid: oldVersionUuid });
            if( subCount > 0 ) {
              logger.info( { org_id, req_id, user, subscription: subscription.uuid, ver_uuid: oldVersionUuid }, `${queryName} old version ${oldVersionUuid} is still in use by ${subCount} subscriptions, skipping deletion` );
            }
            else {
              logger.info( { org_id, req_id, user, subscription: subscription.uuid, ver_uuid: oldVersionUuid }, `${queryName} old version ${oldVersionUuid} is replaced by ${version.uuid}, attempting deletion` );

              // Get the old Version
              const deployableVersionObj = await models.DeployableVersion.findOne( { org_id, uuid: oldVersionUuid } );

              // If the Version is found...
              if( deployableVersionObj ){
                if( !channel.contentType || channel.contentType === CHANNEL_CONSTANTS.CONTENTTYPES.UPLOADED ) {
                  // Delete Version data
                  const handler = storageFactory(logger).deserialize( deployableVersionObj.content );
                  await handler.deleteData();
                  logger.info( { org_id, req_id, user, subscription: subscription.uuid, ver_uuid: deployableVersionObj.uuid, ver_name: deployableVersionObj.name }, `${queryName} old version ${oldVersionUuid} data removed`);
                }

                // Delete the Version
                await models.DeployableVersion.deleteOne( { org_id, uuid: oldVersionUuid } );
                logger.info( { org_id, req_id, user, subscription: subscription.uuid, ver_uuid: oldVersionUuid }, `${queryName} old version ${oldVersionUuid} deleted` );
              }
            }
          }
          catch(error) {
            logger.error(error, `${queryName} failed to update the channel to remove the version reference '${name}' / '${uuid}' when serving ${req_id}.`);
            // Cannot fail here, the Version has already been removed.  Continue.
          }
        }

        logger.info( {req_id, user, org_id, uuid, name }, `${queryName} returning` );
        return {
          uuid,
          success: true,
        };
      } catch (error) {
        logger.error({ req_id, user, org_id, uuid, name, error }, `${queryName} error encountered: ${error.message}`);
        if (error instanceof BasicRazeeError || error instanceof ValidationError) {
          throw error;
        }
        throw new RazeeQueryError(context.req.t('Query {{queryName}} error. MessageID: {{req_id}}.', {'queryName':queryName, 'req_id':req_id}), context);
      }
    },

    setSubscription: async (parent, { orgId: org_id, uuid, versionUuid: version_uuid }, context)=>{
      const { models, me, req_id, logger } = context;
      const queryName = 'setSubscription';

      const user = whoIs(me);

      try{
        logger.info( {req_id, user, org_id, uuid, version_uuid }, `${queryName} validating` );

        validateString( 'org_id', org_id );
        validateString( 'uuid', uuid );
        validateString( 'version_uuid', version_uuid );

        /*
        RBAC Sync:
        setSubscription only changes the Version used by a Subscription, so does
        not need to trigger RBAC Sync (no owner change, no groups change).
        */

        const conditions = await getGroupConditionsIncludingEmpty(me, org_id, ACTIONS.READ, 'name', queryName, context);
        logger.debug({req_id, user, org_id, conditions }, `${queryName} group conditions are...`);
        var subscription = await models.Subscription.findOne({ org_id, uuid, ...conditions }, {}).lean({ virtuals: true });

        if(!subscription){
          throw new NotFoundError(context.req.t('Subscription { uuid: "{{uuid}}", org_id:{{org_id}} } not found.', {'uuid':uuid, 'org_id':org_id}), context);
        }

        // this may be overkill, but will check for strings first, then groups below
        await validAuth(me, org_id, ACTIONS.SETVERSION, TYPES.SUBSCRIPTION, queryName, context, [subscription.uuid, subscription.name]);

        // validate user has enough cluster groups permissions to for this sub
        // TODO: we should use specific groups action below instead of manage, e.g. setSubscription action
        const allowedGroups = await getAllowedGroups(me, org_id, ACTIONS.SETVERSION, 'name', queryName, context);
        if (subscription.groups.some(t => {return allowedGroups.indexOf(t) === -1;})) {
          // if some tag of the sub does not in user's cluster group list, throws an error
          throw new RazeeForbiddenError(context.req.t('You are not allowed to set subscription for all of {{subscription.groups}} groups.', {'subscription.groups':subscription.groups}), context);
        }

        // Find the channel
        var channel = await models.Channel.findOne({ org_id, uuid: subscription.channel_uuid });
        if(!channel){
          throw new NotFoundError(context.req.t('Channel uuid "{{channel_uuid}}" not found.', {'channel_uuid':subscription.channel_uuid}), context);
        }

        // Find the version (without using deprecated/ignored `versions` attribute on the channel)
        const version = await models.DeployableVersion.findOne({org_id, channel_id: channel.uuid, uuid: version_uuid});
        if(!version){
          throw new NotFoundError(context.req.t('Version uuid "{{version_uuid}}" not found.', {'version_uuid':version_uuid}), context);
        }

        logger.info( {req_id, user, org_id, uuid, version_uuid }, `${queryName} saving` );

        // Update the subscription
        var sets = {
          version: version.name,
          version_uuid,
          updated: Date.now(),
        };
        await models.Subscription.updateOne({ uuid, org_id }, { $set: sets });

        pubSub.channelSubChangedFunc({org_id}, context);

        logger.info( {req_id, user, org_id, uuid, version_uuid }, `${queryName} returning` );
        return {
          uuid,
          success: true,
        };
      } catch (error) {
        logger.error({ req_id, user, org_id, uuid, version_uuid, error }, `${queryName} error encountered: ${error.message}`);
        if (error instanceof BasicRazeeError || error instanceof ValidationError) {
          throw error;
        }
        throw new RazeeQueryError(context.req.t('Query {{queryName}} error. MessageID: {{req_id}}.', {'queryName':queryName, 'req_id':req_id}), context);
      }
    },

    removeSubscription: async (parent, { orgId: org_id, uuid, deleteVersion }, context)=>{
      const { models, me, req_id, logger } = context;
      const queryName = 'removeSubscription';

      const user = whoIs(me);

      try {
<<<<<<< HEAD
=======
        logger.info( {req_id, user, org_id, uuid }, `${queryName} validating` );

        validateString( 'org_id', org_id );
        validateString( 'uuid', uuid );

>>>>>>> c1162854
        //var subscription = await models.Subscription.findOne({ org_id, uuid });
        const conditions = await getGroupConditionsIncludingEmpty(me, org_id, ACTIONS.READ, 'name', queryName, context);
        logger.debug({req_id, user, org_id, conditions }, `${queryName} group conditions are...`);
        var subscription = await models.Subscription.findOne({ org_id, uuid, ...conditions }, {});

        if(!subscription){
          throw new NotFoundError(context.req.t('Subscription uuid "{{uuid}}" not found.', {'uuid':uuid}), context);
        }

        await validAuth(me, org_id, ACTIONS.DELETE, TYPES.SUBSCRIPTION, queryName, context, [subscription.uuid, subscription.name]);

        // loads the channel
        var channel = await models.Channel.findOne({ org_id, uuid: subscription.channel_uuid });
        if(!channel){
          throw new NotFoundError(context.req.t('Channel uuid "{{channel_uuid}}" not found.', {'channel_uuid':subscription.channel_uuid}), context);
        }

        let deployableVersionObj;
        if( deleteVersion ) {
          const subCount = await models.Subscription.count( { org_id, version_uuid: subscription.version_uuid } );
          if( subCount != 1 ) {
            throw new RazeeValidationError( context.req.t( '{{subCount}} other subscription(s) depend on this subscription\'s version. Please update/remove them before removing this subscription and version.', { 'subCount': subCount } ), context );
          }

          // Get the Version
          deployableVersionObj = await models.DeployableVersion.findOne({ org_id, uuid: subscription.version_uuid });
        }

        logger.info( {req_id, user, org_id, uuid }, `${queryName} saving` );

        await subscription.deleteOne();

        if( deleteVersion ) {
          // Attempt to delete version data, version references, and version record
          try {
            // Delete Version data
            if( !channel.contentType || channel.contentType === CHANNEL_CONSTANTS.CONTENTTYPES.UPLOADED ) {
              const handler = storageFactory(logger).deserialize( deployableVersionObj.content );
              await handler.deleteData();
              logger.info( {req_id, user, org_id, ver_uuid: deployableVersionObj.uuid, ver_name: deployableVersionObj.name }, `${queryName} data removed` );
            }

            // Delete the Version record
            await models.DeployableVersion.deleteOne( { org_id, uuid: deployableVersionObj.uuid } );
            logger.info( {req_id, user, org_id, ver_uuid: deployableVersionObj.uuid, ver_name: deployableVersionObj.name }, `${queryName} version deleted` );
          }
          catch(error) {
            logger.error( error, `${queryName} failed to completely delete the version '${deployableVersionObj.name}' / '${deployableVersionObj.uuid}' when serving ${req_id}.` );
            // Cannot fail here, the Subscription has already been removed.  Continue.
          }
        }

        pubSub.channelSubChangedFunc({org_id: org_id}, context);

        logger.info( {req_id, user, org_id, uuid }, `${queryName} returning` );
        return {
          uuid,
          success: true,
        };
      } catch (error) {
        logger.error({ req_id, user, org_id, uuid, error }, `${queryName} error encountered: ${error.message}`);
        if (error instanceof BasicRazeeError || error instanceof ValidationError) {
          throw error;
        }
        throw new RazeeQueryError(context.req.t('Query {{queryName}} error. MessageID: {{req_id}}.', {'queryName':queryName, 'req_id':req_id}), context);
      }
    },
  },

  Subscription: {
    subscriptionUpdated: {
      // eslint-disable-next-line no-unused-vars
      resolve: async (parent, args) => {
        //
        // Sends a message back to a subscribed client
        // 'parent' is the object representing the subscription that was updated
        //
        return { hasUpdates: true };
      },

      subscribe: withFilter(
        // eslint-disable-next-line no-unused-vars
        (parent, args, context) => {
          //
          //  This function runs when a client initially connects
          // 'args' contains the razee-org-key sent by a connected client
          //
          const { logger } = context;

          const orgKey = context.apiKey || '';
          if (!orgKey) {
            logger.error('No razee-org-key was supplied');
            throw new RazeeValidationError(context.req.t('No razee-org-key was supplied.'), context);
          }

          const orgId = context.orgId || '';
          if (!orgId) {
            logger.error('No org was found for this org key');
            throw new RazeeValidationError(context.req.t('No org was found for the org key.'), context);
          }

          const topic = getStreamingTopic(EVENTS.CHANNEL.UPDATED, orgId);
          logger.info({org_id: orgId, topic}, 'post subscription update notification to redis.');
          return GraphqlPubSub.getInstance().pubSub.asyncIterator(topic);
        },
        // eslint-disable-next-line no-unused-vars
        async (parent, args, context) => {
          //
          // this function determines whether or not to send data back to a subscriber
          //
          const { logger } = context;
          let found = true;

          logger.info('Verify client is authenticated and orgId matches the updated subscription orgId');
          const { subscriptionUpdated } = parent;

          const orgKey = context.apiKey || '';
          if (!orgKey) {
            logger.error('No razee-org-key was supplied');
            return Boolean(false);
          }

          const orgId = context.orgId || '';
          if (!orgId) {
            logger.error('No org was found for this org key. returning false');
            return Boolean(false);
          }

          const orgIdInUpdated = subscriptionUpdated.data.org_id || subscriptionUpdated.data.orgId;
          if(orgIdInUpdated !== orgId) {
            logger.error('wrong org id for this subscription. returning false');
            found = false;
          }
          logger.info(`Updated subscription returning ${found} for org_id: ${orgId}`);
          return Boolean(found);
        },
      ),
    },
  },
};

module.exports = subscriptionResolvers;<|MERGE_RESOLUTION|>--- conflicted
+++ resolved
@@ -321,8 +321,6 @@
       try{
         logger.info( {req_id, user, org_id, name, channel_uuid, version_uuid }, `${queryName} validating` );
 
-<<<<<<< HEAD
-=======
         await validAuth(me, org_id, ACTIONS.CREATE, TYPES.SUBSCRIPTION, queryName, context);
 
         validateString( 'org_id', org_id );
@@ -334,7 +332,6 @@
 
         const kubeOwnerId = await models.User.getKubeOwnerId(context);
 
->>>>>>> c1162854
         // validate the number of total subscriptions are under the limit
         await validateSubscriptionLimit( org_id, 1, context );
 
@@ -450,10 +447,6 @@
       try{
         logger.info( {req_id, user, org_id, uuid, name }, `${queryName} validating` );
 
-<<<<<<< HEAD
-        const conditions = await getGroupConditionsIncludingEmpty(me, orgId, ACTIONS.READ, 'name', queryName, context);
-        logger.debug({req_id, user: whoIs(me), orgId, conditions }, `${queryName} group conditions are...`);
-=======
         validateString( 'org_id', org_id );
         validateString( 'uuid', uuid );
         validateString( 'name', name );
@@ -463,7 +456,6 @@
         if( clusterId ) validateString( 'clusterId', clusterId );
 
         const kubeOwnerId = await models.User.getKubeOwnerId(context);
->>>>>>> c1162854
 
         const conditions = await getGroupConditionsIncludingEmpty(me, org_id, ACTIONS.READ, 'name', queryName, context);
         logger.debug({req_id, user, org_id, conditions }, `${queryName} group conditions are...`);
@@ -731,14 +723,11 @@
       const user = whoIs(me);
 
       try {
-<<<<<<< HEAD
-=======
         logger.info( {req_id, user, org_id, uuid }, `${queryName} validating` );
 
         validateString( 'org_id', org_id );
         validateString( 'uuid', uuid );
 
->>>>>>> c1162854
         //var subscription = await models.Subscription.findOne({ org_id, uuid });
         const conditions = await getGroupConditionsIncludingEmpty(me, org_id, ACTIONS.READ, 'name', queryName, context);
         logger.debug({req_id, user, org_id, conditions }, `${queryName} group conditions are...`);
