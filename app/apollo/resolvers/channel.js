/**
 * Copyright 2020 IBM Corp. All Rights Reserved.
 *
 * Licensed under the Apache License, Version 2.0 (the "License");
 * you may not use this file except in compliance with the License.
 * You may obtain a copy of the License at
 *
 *      http://www.apache.org/licenses/LICENSE-2.0
 *
 * Unless required by applicable law or agreed to in writing, software
 * distributed under the License is distributed on an "AS IS" BASIS,
 * WITHOUT WARRANTIES OR CONDITIONS OF ANY KIND, either express or implied.
 * See the License for the specific language governing permissions and
 * limitations under the License.
 */

const _ = require('lodash');
const { v4: UUID } = require('uuid');
const GraphqlFields = require('graphql-fields');
const conf = require('../../conf.js').conf;
const S3ClientClass = require('../../s3/s3Client');
<<<<<<< HEAD
const { UserInputError, ValidationError } = require('apollo-server');
var fs = require('fs');
=======
const { WritableStreamBuffer } = require('stream-buffers');
const stream = require('stream');
>>>>>>> 0b55cbaa
const { applyQueryFieldsToChannels } = require('../utils/applyQueryFields');
var { encrypt, decrypt } = require('../../utils/crypt');

const yaml = require('js-yaml');
const fs = require('fs');

const { ACTIONS, TYPES, CHANNEL_VERSION_YAML_MAX_SIZE_LIMIT_MB, CHANNEL_LIMITS, CHANNEL_VERSION_LIMITS } = require('../models/const');
const { whoIs, validAuth, NotFoundError, RazeeValidationError, BasicRazeeError, RazeeQueryError} = require ('./common');

const channelResolvers = {
  Query: {
    channels: async(parent, { orgId }, context, fullQuery) => {
      const queryFields = GraphqlFields(fullQuery);
      const { models, me, req_id, logger } = context;
      const queryName = 'channels';
      logger.debug({req_id, user: whoIs(me), orgId }, `${queryName} enter`);
      await validAuth(me, orgId, ACTIONS.READ, TYPES.CHANNEL, queryName, context);

      try{
        var channels = await models.Channel.find({ org_id: orgId });
        await applyQueryFieldsToChannels(channels, queryFields, { orgId }, context);
      }catch(err){
        logger.error(err, `${queryName} encountered an error when serving ${req_id}.`);
        throw new NotFoundError(`Query ${queryName} find error. ${err.message}.`, context);
      }
      return channels;
    },
    channel: async(parent, { orgId, uuid }, context, fullQuery) => {
      const queryFields = GraphqlFields(fullQuery);
      const { models, me, req_id, logger } = context;
      const queryName = 'channel';
      logger.debug({req_id, user: whoIs(me), orgId, uuid}, `${queryName} enter`);
      await validAuth(me, orgId, ACTIONS.READ, TYPES.CHANNEL, queryName, context);

      try{
        var channel = await models.Channel.findOne({org_id: orgId, uuid });
        if (!channel) {
          throw new NotFoundError(`Could not find the channel with uuid ${uuid}.`, context);
        }
        await applyQueryFieldsToChannels([channel], queryFields, { orgId }, context);
      }catch(err){
        logger.error(err, `${queryName} encountered an error when serving ${req_id}.`);
        throw new RazeeQueryError(`Query ${queryName} error. ${err.message}`, context);
      }
      return channel;
    },
    channelByName: async(parent, { orgId, name }, context, fullQuery) => {
      const queryFields = GraphqlFields(fullQuery);
      const { models, me, req_id, logger } = context;
      const queryName = 'channelByName';
      logger.debug({req_id, user: whoIs(me), orgId, name}, `${queryName} enter`);
      await validAuth(me, orgId, ACTIONS.READ, TYPES.CHANNEL, queryName, context);

      try{
        var channel = await models.Channel.findOne({ org_id: orgId, name });
        if (!channel) {
          throw new NotFoundError(`Could not find the channel with name ${name}.`, context);
        }
        await applyQueryFieldsToChannels([channel], queryFields, { orgId }, context);
      }catch(err){
        logger.error(err, `${queryName} encountered an error when serving ${req_id}.`);
        throw new RazeeQueryError(`Query ${queryName} error. ${err.message}`, context);
      }
      return channel;
    },
    channelVersionByName: async(parent, { orgId: org_id, channelName, versionName }, context) => {
      const { me, req_id, logger } = context;
      const queryName = 'channelVersionByName';
      logger.debug({req_id, user: whoIs(me), org_id, channelName, versionName }, `${queryName} enter`);
      return await channelResolvers.Query.channelVersion(parent,  {orgId: org_id, channelName, versionName, _queryName: queryName }, context);
    },
    
    channelVersion: async(parent, { orgId: org_id, channelUuid, versionUuid, channelName, versionName, _queryName }, context) => {
      const { models, me, req_id, logger } = context;
      const queryName = _queryName ? `${_queryName}/channelVersion` : 'channelVersion';
      logger.debug({req_id, user: whoIs(me), org_id, channelUuid, versionUuid, channelName, versionName}, `${queryName} enter`);
      await validAuth(me, org_id, ACTIONS.READ, TYPES.CHANNEL, queryName, context);
      try{
<<<<<<< HEAD
=======

        const org = await models.Organization.findOne({ _id: org_id });
        if (!org) {
          throw new NotFoundError(`Could not find the organization with ID ${org_id}.`, context);
        }
        const orgKey = _.first(org.orgKeys);

>>>>>>> 0b55cbaa
        // search channel by channel uuid or channel name
        const channelFilter = channelName ? { name: channelName, org_id } : { uuid: channelUuid, org_id } ;
        const channel = await models.Channel.findOne(channelFilter);
        if(!channel){
          throw new NotFoundError(`Could not find the channel with uuid/name ${channel_uuid}/channelName.`, context);
        } 
        const channel_uuid = channel.uuid; // in case query by channelName, populate channel_uuid

        // search version by version uuid or version name
        const versionObj = channel.versions.find(v => (v.uuid === versionUuid || v.name === versionName));
        if (!versionObj) {
          throw new NotFoundError(`versionObj "${versionUuid}" is not found for ${channel.name}:${channel.uuid}`, context);
        }
        const version_uuid = versionObj.uuid; // in case query by versionName, populate version_uuid

        const deployableVersionObj = await models.DeployableVersion.findOne({org_id, channel_id: channel_uuid, uuid: version_uuid });
        if (!deployableVersionObj) {
          throw new NotFoundError(`DeployableVersion is not found for ${channel.name}:${channel.uuid}/${versionObj.name}:${versionObj.uuid}.`, context);
        }

        if (versionObj.location === 'mongo') {
          deployableVersionObj.content = await decrypt(deployableVersionObj.content, org_id);
        }
        else if(versionObj.location === 's3'){
          const url = deployableVersionObj.content;
          const urlObj = new URL(url);
          const fullPath = urlObj.pathname;
          var parts = _.filter(_.split(fullPath, '/'));
          var bucketName = parts.shift();
          var path = `${parts.join('/')}`;

          const s3Client = new S3ClientClass(conf);
          var encryptedContent = await s3Client.getFile(bucketName, path);
          deployableVersionObj.content = decrypt(encryptedContent, org_id);
        }
        else {
          throw new BasicRazeeError(`versionObj.location="${versionObj.location}" not implemented yet`, context);
        }
        return deployableVersionObj;
      }catch(err){
        logger.error(err, `${queryName} encountered an error when serving ${req_id}.`);
        throw new RazeeQueryError(`Query ${queryName} error. ${err.message}`, context);
      } 
    }
  },
  Mutation: {
    addChannel: async (parent, { orgId: org_id, name }, context)=>{
      const { models, me, req_id, logger } = context;
      const queryName = 'addChannel';
      logger.debug({ req_id, user: whoIs(me), org_id, name }, `${queryName} enter`);
      await validAuth(me, org_id, ACTIONS.CREATE, TYPES.CHANNEL, queryName, context);

      try {
        // might not necessary with uunique index. Worth to check to return error better.
        const channel = await models.Channel.findOne({ name, org_id });
        if(channel){ 
          throw new RazeeValidationError(`The channel name ${name} already exists.`, context);
        }
        // validate the number of total channels are under the limit
        const total = await models.Channel.count({org_id});
        if (total >= CHANNEL_LIMITS.MAX_TOTAL ) {
          throw new RazeeValidationError(`Too many channels are registered under ${org_id}.`, context);
        }
        const uuid = UUID();
        await models.Channel.create({
          _id: UUID(),
          uuid, org_id, name, versions: [],
        });
        return {
          uuid,
        };
      } catch(err){
        if (err instanceof BasicRazeeError) {
          throw err;
        }
        logger.error(err, `${queryName} encountered an error when serving ${req_id}.`);
        throw new RazeeQueryError(`Query ${queryName} error. ${err.message}`, context);
      }
    },
    editChannel: async (parent, { orgId: org_id, uuid, name }, context)=>{
      const { models, me, req_id, logger } = context;
      const queryName = 'editChannel';
      logger.debug({ req_id, user: whoIs(me), org_id, uuid, name }, `${queryName} enter`);
      await validAuth(me, org_id, ACTIONS.UPDATE, TYPES.CHANNEL, queryName, context);

      try{
        const channel = await models.Channel.findOne({ uuid, org_id });
        if(!channel){
          throw new NotFoundError(`channel uuid "${uuid}" not found`, context);
        }

        await models.Channel.updateOne({ org_id, uuid }, { $set: { name } });

        // find any subscriptions for this channel and update channelName in those subs
        await models.Subscription.updateMany(
          { org_id: org_id, channel_uuid: uuid },
          { $set: { channelName: name } }
        );

        return {
          uuid,
          success: true,
          name,
        };
      } catch(err){
        if (err instanceof BasicRazeeError) {
          throw err;
        }
        logger.error(err, `${queryName} encountered an error when serving ${req_id}.`);
        throw new RazeeQueryError(`Query ${queryName} error. ${err.message}`, context);
      }
    },
    addChannelVersion: async(parent, { orgId: org_id, channelUuid: channel_uuid, name, type, content, file, description }, context)=>{
      const { models, me, req_id, logger } = context;

      const queryName = 'addChannelVersion';
      logger.debug({req_id, user: whoIs(me), org_id, channel_uuid, name, type, description, file }, `${queryName} enter`);
      await validAuth(me, org_id, ACTIONS.MANAGEVERSION, TYPES.CHANNEL, queryName, context);

<<<<<<< HEAD
=======
      // slightly modified code from /app/routes/v1/channelsStream.js. changed to use mongoose and graphql
      const org = await models.Organization.findOne({ _id: org_id });
      if (!org) {
        throw new NotFoundError(`Could not find the organization with ID ${org_id}.`, context);
      }
      const orgKey = _.first(org.orgKeys);

>>>>>>> 0b55cbaa
      if(!name){
        throw new RazeeValidationError('A "name" must be specified', context);
      }
      if(!type || type !== 'yaml' && type !== 'application/yaml'){
        throw new RazeeValidationError('A "type" of application/yaml must be specified', context); 
      }
      if(!channel_uuid){
        throw new RazeeValidationError('A "channel_uuid" must be specified', context);
      }
      if(!file && !content){
        throw new RazeeValidationError('A "file" or "content" must be specified', context);
      }

      if(file){
        var fileStream = (await file).createReadStream();
        content = await fs.promises.readFile(fileStream.path, 'utf8');
      }

      const channel = await models.Channel.findOne({ uuid: channel_uuid, org_id });
      if(!channel){
        throw new NotFoundError(`channel uuid "${channel_uuid}" not found`, context);
      }

      const versions = await models.DeployableVersion.find({ org_id, channel_id: channel_uuid });
      const versionNameExists = !!versions.find((version)=>{
        return (version.name == name);
      });

      if(versionNameExists) {
        throw new RazeeValidationError(`The version name ${name} already exists`, context);
      }
      // validate the number of total channel versions are under the limit
      const total = await models.DeployableVersion.count({org_id, channel_id: channel_uuid});
      if (total >= CHANNEL_VERSION_LIMITS.MAX_TOTAL ) {
        throw new RazeeValidationError(`Too many channel version are registered under ${channel_uuid}.`, context);
      }

<<<<<<< HEAD
=======
      let fileStream = null;
      try {
        if(file){
          fileStream = (await file).createReadStream();
          content = await fs.promises.readFile(fileStream.path, 'utf8');
        }
        let yamlSize = Buffer.byteLength(content);
        if(yamlSize > CHANNEL_VERSION_YAML_MAX_SIZE_LIMIT_MB * 1024 * 1024){
          throw new RazeeValidationError(`YAML file size should not be more than ${CHANNEL_VERSION_YAML_MAX_SIZE_LIMIT_MB}mb`, context);
        }

        yaml.safeLoadAll(content);
      } catch (error) {
        if (error instanceof BasicRazeeError) {
          throw error;
        }
        throw new RazeeValidationError(`Provided YAML content is not valid: ${error}`, context);
      }

      fileStream = stream.Readable.from([ content ]);
      const iv = crypto.randomBytes(16);
      const ivText = iv.toString('base64');

>>>>>>> 0b55cbaa
      let location = 'mongo';
      let data = encrypt(content, org_id);

      if(conf.s3.endpoint){
        const resourceName = `${org_id.toLowerCase()}-${channel.uuid}-${name}`;
        const bucketName = `${conf.s3.channelBucket}`;

        const s3Client = new S3ClientClass(conf);

        await s3Client.ensureBucketExists(bucketName);

        //data is now the s3 hostpath to the resource
        data = await s3Client.uploadFile(bucketName, resourceName, data);

        location = 's3';
      }

      const deployableVersionObj = {
        _id: UUID(),
        org_id,
        uuid: UUID(),
        channel_id: channel.uuid,
        channelName: channel.name,
        name,
        description,
        location,
        content: data,
        type,
      };

      const dObj = await models.DeployableVersion.create(deployableVersionObj);
      const versionObj = {
        uuid: deployableVersionObj.uuid,
        name, description, location,
        created: dObj.created
      };

      await models.Channel.updateOne(
        { org_id, uuid: channel.uuid },
        { $push: { versions: versionObj } }
      );
      return {
        success: true,
        versionUuid: versionObj.uuid,
      };
    },
    removeChannel: async (parent, { orgId: org_id, uuid }, context)=>{
      const { models, me, req_id, logger } = context;
      const queryName = 'removeChannel';
      logger.debug({ req_id, user: whoIs(me), org_id, uuid }, `${queryName} enter`);
      await validAuth(me, org_id, ACTIONS.DELETE, TYPES.CHANNEL, queryName, context);

      try{
        const channel = await models.Channel.findOne({ uuid, org_id });
        if(!channel){
          throw new NotFoundError(`channel uuid "${uuid}" not found`, context);
        }
        const channel_uuid = channel.uuid;

        const subCount = await models.Subscription.count({ org_id, channel_uuid });

        if(subCount > 0){
          throw new RazeeValidationError(`${subCount} subscriptions depend on this channel. Please update/remove them before removing this channel.`, context);
        }

        await models.Channel.deleteOne({ org_id, uuid });

        return {
          uuid,
          success: true,
        };
      } catch(err){
        if (err instanceof BasicRazeeError) {
          throw err;
        }
        logger.error(err, `${queryName} encountered an error when serving ${req_id}.`);
        throw new RazeeQueryError(`Query ${queryName} error. ${err.message}`, context);
      }
    },
    removeChannelVersion: async (parent, { orgId: org_id, uuid }, context)=>{
      const { models, me, req_id, logger } = context;
      const queryName = 'removeChannelVersion';
      logger.debug({ req_id, user: whoIs(me), org_id, uuid }, `${queryName} enter`);
      await validAuth(me, org_id, ACTIONS.MANAGEVERSION, TYPES.CHANNEL, queryName, context);
      try{
        const deployableVersionObj = await models.DeployableVersion.findOne({ org_id, uuid });
        if(!deployableVersionObj){
          throw new NotFoundError(`version uuid "${uuid}" not found`, context);
        }
        const subCount = await models.Subscription.count({ org_id, version_uuid: uuid });
        if(subCount > 0){
          throw new RazeeValidationError(`${subCount} subscriptions depend on this channel version. Please update/remove them before removing this channel version.`, context);
        }
        const channel_uuid = deployableVersionObj.channel_id;
        const channel = await models.Channel.findOne({ uuid: channel_uuid, org_id });
        if(!channel){
          throw new NotFoundError(`channel uuid "${channel_uuid}" not found`, context);
        }
        const versionObj = channel.versions.find(v => v.uuid === uuid);
        if (!versionObj) {
          throw new NotFoundError(`versionObj "${uuid}" is not found for ${channel.name}:${channel.uuid}`, context);
        }
        if(versionObj.location === 's3'){
          const url = deployableVersionObj.content;
          const urlObj = new URL(url);
          const fullPath = urlObj.pathname;
          var parts = _.filter(_.split(fullPath, '/'));
          var bucketName = parts.shift();
          var path = `${parts.join('/')}`;

          const s3Client = new S3ClientClass(conf);
          await s3Client.deleteObject(bucketName, path);
        }
        await models.DeployableVersion.deleteOne({ org_id, uuid});
        
        const versionObjs = channel.versions;
        const vIndex = versionObjs.findIndex(v => v.uuid === uuid);
        versionObjs.splice(vIndex, 1);
        await models.Channel.updateOne(
          { org_id, uuid: channel_uuid },
          { versions: versionObjs }
        );
        return {
          uuid,
          success: true,
        };
      } catch(err){
        if (err instanceof BasicRazeeError) {
          throw err;
        }
        logger.error(err, `${queryName} encountered an error when serving ${req_id}.`);
        throw new RazeeQueryError(`Query ${queryName} error. ${err.message}`, context);
      }
    },
  },
};

module.exports = channelResolvers;<|MERGE_RESOLUTION|>--- conflicted
+++ resolved
@@ -19,13 +19,8 @@
 const GraphqlFields = require('graphql-fields');
 const conf = require('../../conf.js').conf;
 const S3ClientClass = require('../../s3/s3Client');
-<<<<<<< HEAD
 const { UserInputError, ValidationError } = require('apollo-server');
 var fs = require('fs');
-=======
-const { WritableStreamBuffer } = require('stream-buffers');
-const stream = require('stream');
->>>>>>> 0b55cbaa
 const { applyQueryFieldsToChannels } = require('../utils/applyQueryFields');
 var { encrypt, decrypt } = require('../../utils/crypt');
 
@@ -104,8 +99,6 @@
       logger.debug({req_id, user: whoIs(me), org_id, channelUuid, versionUuid, channelName, versionName}, `${queryName} enter`);
       await validAuth(me, org_id, ACTIONS.READ, TYPES.CHANNEL, queryName, context);
       try{
-<<<<<<< HEAD
-=======
 
         const org = await models.Organization.findOne({ _id: org_id });
         if (!org) {
@@ -113,7 +106,6 @@
         }
         const orgKey = _.first(org.orgKeys);
 
->>>>>>> 0b55cbaa
         // search channel by channel uuid or channel name
         const channelFilter = channelName ? { name: channelName, org_id } : { uuid: channelUuid, org_id } ;
         const channel = await models.Channel.findOne(channelFilter);
@@ -169,7 +161,7 @@
       try {
         // might not necessary with uunique index. Worth to check to return error better.
         const channel = await models.Channel.findOne({ name, org_id });
-        if(channel){ 
+        if(channel){
           throw new RazeeValidationError(`The channel name ${name} already exists.`, context);
         }
         // validate the number of total channels are under the limit
@@ -233,8 +225,6 @@
       logger.debug({req_id, user: whoIs(me), org_id, channel_uuid, name, type, description, file }, `${queryName} enter`);
       await validAuth(me, org_id, ACTIONS.MANAGEVERSION, TYPES.CHANNEL, queryName, context);
 
-<<<<<<< HEAD
-=======
       // slightly modified code from /app/routes/v1/channelsStream.js. changed to use mongoose and graphql
       const org = await models.Organization.findOne({ _id: org_id });
       if (!org) {
@@ -242,12 +232,11 @@
       }
       const orgKey = _.first(org.orgKeys);
 
->>>>>>> 0b55cbaa
       if(!name){
         throw new RazeeValidationError('A "name" must be specified', context);
       }
       if(!type || type !== 'yaml' && type !== 'application/yaml'){
-        throw new RazeeValidationError('A "type" of application/yaml must be specified', context); 
+        throw new RazeeValidationError('A "type" of application/yaml must be specified', context);
       }
       if(!channel_uuid){
         throw new RazeeValidationError('A "channel_uuid" must be specified', context);
@@ -280,19 +269,11 @@
         throw new RazeeValidationError(`Too many channel version are registered under ${channel_uuid}.`, context);
       }
 
-<<<<<<< HEAD
-=======
-      let fileStream = null;
-      try {
-        if(file){
-          fileStream = (await file).createReadStream();
-          content = await fs.promises.readFile(fileStream.path, 'utf8');
-        }
+      try{
         let yamlSize = Buffer.byteLength(content);
         if(yamlSize > CHANNEL_VERSION_YAML_MAX_SIZE_LIMIT_MB * 1024 * 1024){
           throw new RazeeValidationError(`YAML file size should not be more than ${CHANNEL_VERSION_YAML_MAX_SIZE_LIMIT_MB}mb`, context);
         }
-
         yaml.safeLoadAll(content);
       } catch (error) {
         if (error instanceof BasicRazeeError) {
@@ -305,7 +286,6 @@
       const iv = crypto.randomBytes(16);
       const ivText = iv.toString('base64');
 
->>>>>>> 0b55cbaa
       let location = 'mongo';
       let data = encrypt(content, org_id);
 
