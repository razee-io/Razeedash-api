--- conflicted
+++ resolved
@@ -225,8 +225,6 @@
       const user = whoIs(me);
 
       try {
-<<<<<<< HEAD
-=======
         logger.info({ req_id, user, org_id, name }, `${queryName} validating`);
 
         await validAuth(me, org_id, ACTIONS.CREATE, TYPES.CHANNEL, queryName, context);
@@ -251,7 +249,6 @@
         validateString( 'org_id', org_id );
         validateString( 'name', name );
 
->>>>>>> c1162854
         // Validate contentType
         if( !Object.values(CHANNEL_CONSTANTS.CONTENTTYPES).includes( contentType ) ) {
           throw new RazeeValidationError( context.req.t( 'The content type {{contentType}} is not valid.  Allowed values: [{{contentTypes}}]', { contentType, 'contentTypes': Array.from( Object.values(CHANNEL_CONSTANTS.CONTENTTYPES) ).join(' ') } ), context );
@@ -418,15 +415,12 @@
       const user = whoIs(me);
 
       try{
-<<<<<<< HEAD
-=======
         logger.info({ req_id, user, org_id, uuid, name }, `${queryName} validating`);
 
         validateString( 'org_id', org_id );
         validateString( 'uuid', uuid );
         validateString( 'name', name );
 
->>>>>>> c1162854
         const channel = await models.Channel.findOne({ uuid, org_id });
         if(!channel){
           throw new NotFoundError(context.req.t('Channel uuid "{{channel_uuid}}" not found.', {'channel_uuid':uuid}), context);
@@ -500,40 +494,9 @@
       try {
         logger.info({req_id, user, org_id, channel_uuid, name, type }, `${queryName} validating`);
 
-<<<<<<< HEAD
-      // create newVersionObj
-      const kubeOwnerId = await models.User.getKubeOwnerId(context);
-      const newVersionObj = {
-        _id: UUID(),
-        org_id,
-        uuid: UUID(),
-        channel_id: channel.uuid,
-        channelName: channel.name,
-        name,
-        description,
-        type,
-        ownerId: me._id,
-        kubeOwnerId,
-      };
-      if( remote ) newVersionObj.remote = remote;
-      if( content ) newVersionObj.content = content;
-      if( file ) newVersionObj.file = file;
-
-      // validate authorization on the channel
-      await validAuth(me, org_id, ACTIONS.MANAGEVERSION, TYPES.CHANNEL, queryName, context, [channel.uuid, channel.name]);
-
-      // Experimental
-      if( !process.env.EXPERIMENTAL_GITOPS_ALT ) {
-        // Block experimental features
-        if( subscriptions.length > 0 ) {
-          throw new RazeeValidationError( context.req.t( 'Unsupported arguments: [{{args}}]', { args: 'subscriptions' } ), context );
-        }
-      }
-=======
         // validate org_id, channel_uuid
         validateString( 'org_id', org_id );
         validateString( 'channel_uuid', channel_uuid );
->>>>>>> c1162854
 
         // Experimental
         if( !process.env.EXPERIMENTAL_GITOPS_ALT ) {
@@ -651,9 +614,6 @@
         validateString( 'org_id', org_id );
         validateString( 'uuid', uuid );
 
-<<<<<<< HEAD
-      try{
-=======
         /*
         - Allow changing description
         - Allow altering `remote.parameters`
@@ -662,7 +622,6 @@
           throw new RazeeValidationError( context.req.t( 'No changes specified.' ), context );
         }
 
->>>>>>> c1162854
         // Experimental
         if( !process.env.EXPERIMENTAL_GITOPS_ALT ) {
           // Block experimental features
