/**
 * Copyright 2020 IBM Corp. All Rights Reserved.
 *
 * Licensed under the Apache License, Version 2.0 (the "License");
 * you may not use this file except in compliance with the License.
 * You may obtain a copy of the License at
 *
 *      http://www.apache.org/licenses/LICENSE-2.0
 *
 * Unless required by applicable law or agreed to in writing, software
 * distributed under the License is distributed on an "AS IS" BASIS,
 * WITHOUT WARRANTIES OR CONDITIONS OF ANY KIND, either express or implied.
 * See the License for the specific language governing permissions and
 * limitations under the License.
 */

const _ = require('lodash');
const { v4: UUID } = require('uuid');
const crypto = require('crypto');
<<<<<<< HEAD
const conf = require('../../conf.js').conf;
const S3ClientClass = require('../../s3/s3Client');
=======
const { UserInputError, ValidationError } = require('apollo-server');
>>>>>>> baad123d

const { ACTIONS, TYPES } = require('../models/const');
const { whoIs, validAuth, NotFoundError} = require ('./common');

const { encryptOrgData, decryptOrgData} = require('../../utils/orgs');

const channelResolvers = {
  Query: {
    channels: async(parent, { org_id }, context) => {
      const { models, me, req_id, logger } = context;
      const queryName = 'channels';
      logger.debug({req_id, user: whoIs(me), org_id }, `${queryName} enter`);
      await validAuth(me, org_id, ACTIONS.READ, TYPES.CHANNEL, queryName, context);

      try{
        var channels = await models.Channel.find({ org_id });
      }catch(err){
        logger.error(err, `${queryName} encountered an error when serving ${req_id}.`);
        throw err;
      }
      return channels;
    },
    channel: async(parent, { org_id, uuid }, context) => {
      const { models, me, req_id, logger } = context;
      const queryName = 'channel';
      logger.debug({req_id, user: whoIs(me), org_id, uuid}, `${queryName} enter`);
      await validAuth(me, org_id, ACTIONS.READ, TYPES.CHANNEL, queryName, context);

      try{
        var channel = await models.Channel.findOne({ org_id, uuid });
      }catch(err){
        logger.error(err, `${queryName} encountered an error when serving ${req_id}.`);
        throw err;
      }
      return channel;
    },
    getChannelVersion: async(parent, { org_id, channel_uuid, version_uuid }, context) => {
      const { models, me, req_id, logger } = context;
      const queryName = 'getChannelVersion';
      logger.debug({req_id, user: whoIs(me), org_id, channel_uuid, version_uuid }, `${queryName} enter`);
      await validAuth(me, org_id, ACTIONS.READ, TYPES.CHANNEL, queryName, context);
      try{

        const org = await models.Organization.findOne({ _id: org_id });
        const orgKey = _.first(org.orgKeys);

        const channel = await models.Channel.findOne({ uuid: channel_uuid, org_id });
        if(!channel){
          throw new NotFoundError(`Could not find the channel with uuid ${channel_uuid}.`);
        }

        const versionObj = channel.versions.find(v => v.uuid === version_uuid);
        if (!versionObj) {
          throw NotFoundError(`versionObj "${version_uuid}" is not found for ${channel.name}:${channel.uuid}`);
        }

<<<<<<< HEAD
        const deployableVersionObj = await models.DeployableVersion.findOne({org_id, channel_id: channel_uuid, uuid: version_uuid });
        if (!deployableVersionObj) {
          throw `DeployableVersion is not found for ${channel.name}:${channel.uuid}/${versionObj.name}:${versionObj.uuid}.`;
        }

        if (versionObj.location === 'mongo') {
=======
        if (versionObj.location === 'mongo') {  
          const deployableVersionObj = await models.DeployableVersion.findOne({org_id, channel_id: channel_uuid, uuid: version_uuid });
          if (!deployableVersionObj) {
            throw new NotFoundError(`DeployableVersion is not found for ${channel.name}:${channel.uuid}/${versionObj.name}:${versionObj.uuid}.`);
          }
>>>>>>> baad123d
          deployableVersionObj.content = await decryptOrgData(orgKey, deployableVersionObj.content);
        }
        else if(versionObj.location === 's3'){
          const url = deployableVersionObj.content;
          const urlObj = new URL(url);
          const fullPath = urlObj.pathname;
          var parts = _.filter(_.split(fullPath, '/'));
          var bucketName = parts.shift();
          var path = `${parts.join('/')}`;

          const s3Client = new S3ClientClass(conf);
          deployableVersionObj.content = await s3Client.getAndDecryptFile(bucketName, path, orgKey, deployableVersionObj.iv);
        }
        else {
          throw `versionObj.location="${versionObj.location}" not implemented yet`;
        }
        return deployableVersionObj;
      }catch(err){
        logger.error(err, `${queryName} encountered an error when serving ${req_id}.`);
        throw err;
      } 
    }
  },
  Mutation: {
    addChannel: async (parent, { org_id, name }, context)=>{
      const { models, me, req_id, logger } = context;
      const queryName = 'addChannel';
      logger.debug({ req_id, user: whoIs(me), org_id, name }, `${queryName} enter`);
      await validAuth(me, org_id, ACTIONS.MANAGE, TYPES.CHANNEL, queryName, context);

      try {
        // might not necessary with uunique index. Worth to check to return error better.
        const channel = await models.Channel.findOne({ name, org_id });
        if(channel){
          throw new ValidationError(`The channel name ${name} already exists.`);
        }
        const uuid = UUID();
        await models.Channel.create({
          _id: UUID(),
          uuid, org_id, name, versions: [],
        });
        return {
          uuid,
        };
      } catch(err){
        logger.error(err, `${queryName} encountered an error when serving ${req_id}.`);
        throw err;
      }
    },
    editChannel: async (parent, { org_id, uuid, name }, context)=>{
      const { models, me, req_id, logger } = context;
      const queryName = 'editChannel';
      logger.debug({ req_id, user: whoIs(me), org_id, uuid, name }, `${queryName} enter`);
      await validAuth(me, org_id, ACTIONS.MANAGE, TYPES.CHANNEL, queryName, context);

      try{
        const channel = await models.Channel.findOne({ uuid, org_id });
        if(!channel){
          throw new NotFoundError(`channel uuid "${uuid}" not found`);
        }

        await models.Channel.updateOne({ org_id, uuid }, { $set: { name } });

        return {
          uuid,
          success: true,
          name,
        };
      } catch(err){
        logger.error(err, `${queryName} encountered an error when serving ${req_id}.`);
        throw err;
      }
    },
    addChannelVersion: async(parent, { org_id, channel_uuid, name, type, content, description }, context)=>{
      const { models, me, req_id, logger } = context;
      const queryName = 'addChannelVersion';
      logger.debug({req_id, user: whoIs(me), org_id, channel_uuid, name, type, description }, `${queryName} enter`);
      await validAuth(me, org_id, ACTIONS.MANAGE, TYPES.CHANNEL, queryName, context);

      // slightly modified code from /app/routes/v1/channelsStream.js. changed to use mongoose and graphql
      const org = await models.Organization.findOne({ _id: org_id });
      const orgKey = _.first(org.orgKeys);

      if(!name){
        throw new UserInputError('A name was not included');
      }
      if(!type){
        throw 'A "type" of application/json or application/yaml must be included';
      }
      if(!channel_uuid){
        throw 'channel_uuid not specified';
      }

      const channel = await models.Channel.findOne({ uuid: channel_uuid, org_id });
      if(!channel){
        throw new NotFoundError(`channel uuid "${channel_uuid}" not found`);
      }

      const versions = await models.DeployableVersion.find({ org_id, channel_id: channel_uuid });
      const versionNameExists = !!versions.find((version)=>{
        return (version.name == name);
      });

      if(versionNameExists) {
        throw new ValidationError(`The version name ${name} already exists`);
      }

      const iv = crypto.randomBytes(16);
      const ivText = iv.toString('base64');

      let location = 'mongo';
      let data = await encryptOrgData(orgKey, content);

      if(conf.s3.endpoint){
        const resourceName = `${channel.name}-${name}`;
        const bucketName = `${conf.s3.bucketPrefix}-${org_id.toLowerCase()}`;

        const s3Client = new S3ClientClass(conf);

        await s3Client.ensureBucketExists(bucketName);

        //data is now the s3 hostpath to the resource
        const result = await s3Client.encryptAndUploadFile(bucketName, resourceName, content, orgKey, iv);
        data = result.url;

        location = 's3';
      }

      const deployableVersionObj = {
        _id: UUID(),
        org_id,
        uuid: UUID(),
        channel_id: channel.uuid,
        channel_name: channel.name,
        name,
        description,
        content: data,
        iv: ivText,
        type,
      };

      const dObj = await models.DeployableVersion.create(deployableVersionObj);
      const versionObj = {
        uuid: deployableVersionObj.uuid,
        name, description, location,
        created: dObj.created
      };

      await models.Channel.updateOne(
        { org_id, uuid: channel.uuid },
        { $push: { versions: versionObj } }
      );
      return {
        success: true,
        version_uuid: versionObj.uuid,
      };
    },

    removeChannel: async (parent, { org_id, uuid }, context)=>{
      const { models, me, req_id, logger } = context;
      const queryName = 'removeChannel';
      logger.debug({ req_id, user: whoIs(me), org_id, uuid }, `${queryName} enter`);
      await validAuth(me, org_id, ACTIONS.MANAGE, TYPES.CHANNEL, queryName, context);

      try{
        const channel = await models.Channel.findOne({ uuid, org_id });
        if(!channel){
          throw new NotFoundError(`channel uuid "${uuid}" not found`);
        }
        const channel_uuid = channel.uuid;

        const subCount = await models.Subscription.count({ org_id, channel_uuid });

        if(subCount > 0){
          throw new ValidationError(`${subCount} subscriptions depend on this channel. Please update/remove them before removing this channel.`);
        }

        await models.Channel.deleteOne({ org_id, uuid });

        return {
          uuid,
          success: true,
        };
      } catch(err){
        logger.error(err, `${queryName} encountered an error when serving ${req_id}.`);
        throw err;
      }
    },
  },
};

module.exports = channelResolvers;<|MERGE_RESOLUTION|>--- conflicted
+++ resolved
@@ -17,12 +17,9 @@
 const _ = require('lodash');
 const { v4: UUID } = require('uuid');
 const crypto = require('crypto');
-<<<<<<< HEAD
 const conf = require('../../conf.js').conf;
 const S3ClientClass = require('../../s3/s3Client');
-=======
 const { UserInputError, ValidationError } = require('apollo-server');
->>>>>>> baad123d
 
 const { ACTIONS, TYPES } = require('../models/const');
 const { whoIs, validAuth, NotFoundError} = require ('./common');
@@ -79,20 +76,12 @@
           throw NotFoundError(`versionObj "${version_uuid}" is not found for ${channel.name}:${channel.uuid}`);
         }
 
-<<<<<<< HEAD
         const deployableVersionObj = await models.DeployableVersion.findOne({org_id, channel_id: channel_uuid, uuid: version_uuid });
         if (!deployableVersionObj) {
           throw `DeployableVersion is not found for ${channel.name}:${channel.uuid}/${versionObj.name}:${versionObj.uuid}.`;
         }
 
         if (versionObj.location === 'mongo') {
-=======
-        if (versionObj.location === 'mongo') {  
-          const deployableVersionObj = await models.DeployableVersion.findOne({org_id, channel_id: channel_uuid, uuid: version_uuid });
-          if (!deployableVersionObj) {
-            throw new NotFoundError(`DeployableVersion is not found for ${channel.name}:${channel.uuid}/${versionObj.name}:${versionObj.uuid}.`);
-          }
->>>>>>> baad123d
           deployableVersionObj.content = await decryptOrgData(orgKey, deployableVersionObj.content);
         }
         else if(versionObj.location === 's3'){
