--- conflicted
+++ resolved
@@ -23,18 +23,13 @@
 const { UserInputError, ValidationError } = require('apollo-server');
 const { WritableStreamBuffer } = require('stream-buffers');
 const stream = require('stream');
-<<<<<<< HEAD
+const { applyQueryFieldsToChannels } = require('../utils/applyQueryFields');
+
 const yaml = require('js-yaml');
 const fs = require('fs');
 
 const { ACTIONS, TYPES, CHANNEL_VERSION_YAML_MAX_SIZE_LIMIT_MB } = require('../models/const');
-const { whoIs, validAuth, getGroupConditions, NotFoundError} = require ('./common');
-=======
-const { applyQueryFieldsToChannels } = require('../utils/applyQueryFields');
-
-const { ACTIONS, TYPES } = require('../models/const');
 const { whoIs, validAuth, NotFoundError} = require ('./common');
->>>>>>> d5b44be1
 
 const { encryptOrgData, decryptOrgData} = require('../../utils/orgs');
 
