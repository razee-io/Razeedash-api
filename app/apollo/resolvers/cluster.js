/**
 * Copyright 2020 IBM Corp. All Rights Reserved.
 *
 * Licensed under the Apache License, Version 2.0 (the "License");
 * you may not use this file except in compliance with the License.
 * You may obtain a copy of the License at
 *
 *      http://www.apache.org/licenses/LICENSE-2.0
 *
 * Unless required by applicable law or agreed to in writing, software
 * distributed under the License is distributed on an "AS IS" BASIS,
 * WITHOUT WARRANTIES OR CONDITIONS OF ANY KIND, either express or implied.
 * See the License for the specific language governing permissions and
 * limitations under the License.
 */

const Moment = require('moment');
const { RDD_STATIC_ARGS, ACTIONS, TYPES, CLUSTER_LIMITS, CLUSTER_REG_STATES } = require('../models/const');
const { whoIs, validAuth, getGroupConditionsIncludingEmpty } = require ('./common');
const { v4: UUID } = require('uuid');
const { UserInputError, ValidationError } = require('apollo-server');
const GraphqlFields = require('graphql-fields');
const _ = require('lodash');

const buildSearchFilter = (ordId, condition, searchStr) => {
  let ands = [];
  const tokens = searchStr.split(/\s+/);
  if(tokens.length > 0) {
    ands = tokens.map(token => {
      const searchRegex = { $regex: token, $options: 'i' };
      const ors = [{ cluster_id: searchRegex }];
      const out = {
        $or: ors,
      };
      return out;
    });
  }

  ands.push({org_id: ordId});

  ands.push(condition);

  const search = {
    $and: ands,
  };
  return search;
};

const commonClusterSearch = async (
  models,
  searchFilter,
  limit,
  startingAfter,
) => {
  let results = [];

  // If startingAfter specified, we are doing pagination so add another filter
  if (startingAfter) {
    Object.assign(searchFilter, { _id: { $lt: startingAfter } });
  }

  results = await models.Cluster.find(searchFilter)
    .sort({ _id: -1 })
    .limit(limit)
    .lean({ virtuals: true });
  return results;
};

const applyQueryFieldsToClusters = async(clusters, queryFields, { resourceLimit }, models)=>{
  const clusterIds = _.map(clusters, 'cluster_id');
  resourceLimit = resourceLimit || 500;

  if(queryFields.resources) {
    if (clusterIds.length > 0) {
<<<<<<< HEAD
      const resources = await models.Resource.find({ cluster_id: { $in: clusterIds } }).limit(resourceLimit).lean({ virtuals: true });
=======
      const resources = await models.Resource.find({ cluster_id: { $in: clusterIds } }).limit(resourceLimit).lean({virtuals: true});
>>>>>>> 0c1d83cf
      const resourcesByClusterId = _.groupBy(resources, 'cluster_id');
      _.each(clusters, (cluster) => {
        cluster.resources = resourcesByClusterId[cluster.cluster_id] || [];
      });
    }
  }
};

const clusterResolvers = {
  Query: {
    clusterByClusterId: async (
      parent,
      { orgId, clusterId, resourceLimit },
      context,
      fullQuery
    ) => {
      const queryFields = GraphqlFields(fullQuery);
      const queryName = 'clusterByClusterId';
      const { models, me, req_id, logger } = context;
      logger.debug({req_id, user: whoIs(me), orgId, clusterId}, `${queryName} enter`);

      await validAuth(me, orgId, ACTIONS.READ, TYPES.CLUSTER, queryName, context);
      const conditions = await getGroupConditionsIncludingEmpty(me, orgId, ACTIONS.READ, 'uuid', queryName, context);

      const cluster = await models.Cluster.findOne({
        org_id: orgId,
        cluster_id: clusterId,
        ...conditions
      }).lean({ virtuals: true });

      if(!cluster){
        return null;
      }

      if(cluster){
        var { url } = await models.Organization.getRegistrationUrl(orgId, context);
        url = url + `&clusterId=${clusterId}`;
        if (RDD_STATIC_ARGS.length > 0) {
          RDD_STATIC_ARGS.forEach(arg => {
            url += `&args=${arg}`;
          });
        }
        if (!cluster.registration) cluster.registration = {};
        cluster.registration.url = url;
      }

      await applyQueryFieldsToClusters([cluster], queryFields, { resourceLimit }, models);

      return cluster;
    }, // end cluster by _id

    // Return a list of clusters based on org_id.
    // sorted with newest document first
    // optional args:
    // - limit: number of docs to return. default 50, 0 means return all
    // - startingAfter: for pagination. Specify the _id of the document you want results
    //   older than.
    clustersByOrgId: async (
      parent,
      { orgId, limit, startingAfter, resourceLimit },
      context,
      fullQuery
    ) => {
      const queryFields = GraphqlFields(fullQuery);
      const queryName = 'clustersByOrgId';
      const { models, me, req_id, logger } = context;
      logger.debug({req_id, user: whoIs(me), orgId, limit, startingAfter}, `${queryName} enter`);

      await validAuth(me, orgId, ACTIONS.READ, TYPES.CLUSTER, queryName, context);
      const conditions = await getGroupConditionsIncludingEmpty(me, orgId, ACTIONS.READ, 'uuid', queryName, context);

      const searchFilter = { org_id: orgId, ...conditions };
      const clusters = await commonClusterSearch(models, searchFilter, limit, startingAfter);

      await applyQueryFieldsToClusters(clusters, queryFields, { resourceLimit }, models);

      return clusters;
    }, // end clusterByOrgId

    // Find all the clusters that have not been updated in the last day
    clusterZombies: async (
      parent,
      { orgId, limit, resourceLimit },
      context,
      fullQuery
    ) => {
      const queryFields = GraphqlFields(fullQuery);
      const queryName = 'clusterZombies';
      const { models, me, req_id, logger } = context;
      logger.debug({req_id, user: whoIs(me), orgId, limit}, `${queryName} enter`);

      await validAuth(me, orgId, ACTIONS.READ, TYPES.CLUSTER, queryName, context);

      const searchFilter = {
        org_id: orgId,
        updated: {
          $lt: new Moment().subtract(1, 'day').toDate(),
        },
      };
      const clusters = await commonClusterSearch(models, searchFilter, limit);

      await applyQueryFieldsToClusters(clusters, queryFields, { resourceLimit }, models);

      return clusters;
    }, // end clusterZombies

    clusterSearch: async (
      parent,
      { orgId, filter, limit, resourceLimit },
      context,
      fullQuery
    ) => {
      const queryFields = GraphqlFields(fullQuery);
      const queryName = 'clusterSearch';
      const { models, me, req_id, logger } = context;
      logger.debug({req_id, user: whoIs(me), orgId, filter, limit}, `${queryName} enter`);

      // first get all users permitted cluster groups,
      await validAuth(me, orgId, ACTIONS.READ, TYPES.CLUSTER, queryName, context);
      const conditions = await getGroupConditionsIncludingEmpty(me, orgId, ACTIONS.READ, 'uuid', queryName, context);

      let searchFilter;
      if (!filter) {
        searchFilter = {
          org_id: orgId,
          ...conditions
        };
      } else {
        searchFilter = buildSearchFilter(orgId, conditions, filter);
      }

      const clusters = commonClusterSearch(models, searchFilter, limit);

      await applyQueryFieldsToClusters(clusters, queryFields, { resourceLimit }, models);

      return clusters;
    }, // end clusterSearch

    // Summarize the number clusters by version for active clusters.
    // Active means the cluster information has been updated in the last day
    clusterCountByKubeVersion: async (
      parent,
      { orgId },
      context,
    ) => {
      const queryName = 'clusterCountByKubeVersion';
      const { models, me, req_id, logger } = context;
      logger.debug({req_id, user: whoIs(me), orgId}, `${queryName} enter`);

      await validAuth(me, orgId, ACTIONS.READ, TYPES.CLUSTER, queryName, context);
      const conditions = await getGroupConditionsIncludingEmpty(me, orgId, ACTIONS.READ, 'uuid', queryName, context);

      const results = await models.Cluster.aggregate([
        {
          $match: {
            org_id: orgId,
            updated: { $gte: new Moment().subtract(1, 'day').toDate() },
            ...conditions
          },
        },
        {
          $group: {
            _id: {
              major: '$metadata.kube_version.major',
              minor: '$metadata.kube_version.minor',
            },
            count: { $sum: 1 },
          },
        },
        { $sort: { _id: 1 } },
      ]);

      for (const item of results){ item.id = item._id; }
      return results;
    }, // end clusterCountByKubeVersion
  }, // end query

  Mutation: {
    deleteClusterByClusterId: async (
      parent,
      { orgId: org_id, clusterId: cluster_id },
      context,
    ) => {
      const queryName = 'deleteClusterByClusterId';
      const { models, me, req_id, logger } = context;
      logger.debug({req_id, user: whoIs(me), org_id, cluster_id}, `${queryName} enter`);

      await validAuth(me, org_id, ACTIONS.DETACH, TYPES.CLUSTER, queryName, context);

      try {
        const deletedCluster = await models.Cluster.findOneAndDelete({org_id,
          cluster_id});

        //TODO: soft delete the resources for now. We need to have a background process to
        // clean up S3 contents based on deleted flag. 
        const deletedResources = await models.Resource.updateMany({ org_id, cluster_id },
          {$set: { deleted: true }}, { upsert: false });

        logger.debug({req_id, user: whoIs(me), org_id, cluster_id, deletedResources, deletedCluster}, `${queryName} results are`);

        return {deletedClusterCount: deletedCluster ? (deletedCluster.cluster_id === cluster_id?  1: 0) : 0, 
          deletedResourceCount: deletedResources.modifiedCount !== undefined ? deletedResources.modifiedCount : deletedResources.nModified };
        
      } catch (error) {
        logger.error({req_id, user: whoIs(me), org_id, cluster_id, error } , `${queryName} error encountered`);
        throw error;
      }
    }, // end delete cluster by org_id and cluster_id

    deleteClusters: async (
      parent,
      { orgId: org_id },
      context,
    ) => {
      const queryName = 'deleteClusters';
      const { models, me, req_id, logger } = context;
      logger.debug({req_id, user: whoIs(me), org_id}, `${queryName} enter`);

      await validAuth(me, org_id, ACTIONS.DETACH, TYPES.CLUSTER, queryName, context);

      try {
        const deletedClusters = await models.Cluster.deleteMany({ org_id });

        //TODO: soft delete the resources for now. We need to have a background process to
        // clean up S3 contents based on deleted flag. 
        const deletedResources = await models.Resource.updateMany({ org_id }, 
          {$set: { deleted: true }}, { upsert: false });

        logger.debug({req_id, user: whoIs(me), org_id, deletedResources, deletedClusters}, `${queryName} results are`);

        return {deletedClusterCount: deletedClusters.deletedCount, 
          deletedResourceCount: deletedResources.modifiedCount !== undefined ? deletedResources.modifiedCount : deletedResources.nModified };
        
      } catch (error) {
        logger.error({req_id, user: whoIs(me), org_id, error } , `${queryName} error encountered`);
        throw error;
      }
    }, // end delete cluster by org_id 

    registerCluster: async (parent, { orgId: org_id, registration }, context) => {
      const queryName = 'registerCluster';
      const { models, me, req_id, logger } = context;
      logger.debug({ req_id, user: whoIs(me), org_id, registration }, `${queryName} enter`);

      await validAuth(me, org_id, ACTIONS.REGISTER, TYPES.CLUSTER, queryName, context);

      try {
        var error;
        if (!registration.name) {
          error = new UserInputError('cluster name is not defined in registration data.');
        }

        // validate the number of total clusters are under the limit
        const total = await models.Cluster.count({org_id});
        if (!error && total > CLUSTER_LIMITS.MAX_TOTAL ) {
          error = new ValidationError(`Too many clusters are registered under ${org_id}.`);                
        }

        // validate the number of pending clusters are under the limit
        const total_pending = await models.Cluster.count({org_id, reg_state: {$in: [CLUSTER_REG_STATES.REGISTERING, CLUSTER_REG_STATES.PENDING]}});
        if (!error && total_pending > CLUSTER_LIMITS.MAX_PENDING ) {
          error = new ValidationError(`Too many concurrent pending clusters under ${org_id}.`);          
        }

        // we do not handle cluster groups here, it is handled by groupCluster Api

        if (!error && await models.Cluster.findOne(
          { $and: [ 
            { org_id: org_id },
            {$or: [
              {'registration.name': registration.name },
              {'metadata.name': registration.name },
            ]}
          ]}).lean()) {
          error = new UserInputError(`Another cluster already exists with the same registration name ${registration.name}`);
        }
        if (error) throw error;

        const cluster_id = UUID();
        const reg_state = CLUSTER_REG_STATES.REGISTERING;
        await models.Cluster.create({ org_id, cluster_id, reg_state, registration });
        
        const org = await models.Organization.findById(org_id);
        var { url } = await models.Organization.getRegistrationUrl(org_id, context);
        url = url + `&clusterId=${cluster_id}`;
        if (RDD_STATIC_ARGS.length > 0) {
          RDD_STATIC_ARGS.forEach(arg => {
            url += `&args=${arg}`;
          });
        }
        return { url, orgId: org_id, clusterId: cluster_id, orgKey: org.orgKeys[0], regState: reg_state, registration };
      } catch (error) {
        logger.error({ req_id, user: whoIs(me), org_id, error }, `${queryName} error encountered`);
        throw error;
      }
    }, // end registerCluster 
  }
}; // end clusterResolvers

module.exports = clusterResolvers;<|MERGE_RESOLUTION|>--- conflicted
+++ resolved
@@ -72,11 +72,7 @@
 
   if(queryFields.resources) {
     if (clusterIds.length > 0) {
-<<<<<<< HEAD
-      const resources = await models.Resource.find({ cluster_id: { $in: clusterIds } }).limit(resourceLimit).lean({ virtuals: true });
-=======
       const resources = await models.Resource.find({ cluster_id: { $in: clusterIds } }).limit(resourceLimit).lean({virtuals: true});
->>>>>>> 0c1d83cf
       const resourcesByClusterId = _.groupBy(resources, 'cluster_id');
       _.each(clusters, (cluster) => {
         cluster.resources = resourcesByClusterId[cluster.cluster_id] || [];
