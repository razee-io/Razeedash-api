--- conflicted
+++ resolved
@@ -292,13 +292,8 @@
         
         const org = await models.Organization.findById(org_id);
         var { url } = await models.Organization.getRegistrationUrl(org_id, context);
-<<<<<<< HEAD
         url = url + `&clusterId=${cluster_id}`;
-        return { url };
-=======
-        url = url + `&clusterId=${cluster_id}` + (tags ? `&tags=${tags}`: '');
         return { url, orgId: org_id, clusterId: cluster_id, orgKey: org.orgKeys[0], regState: reg_state, registration };
->>>>>>> 8c8c97a6
       } catch (error) {
         logger.error({ req_id, user: whoIs(me), org_id, error }, `${queryName} error encountered`);
         throw error;
