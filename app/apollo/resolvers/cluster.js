--- conflicted
+++ resolved
@@ -304,16 +304,12 @@
         const org = await models.Organization.findById(org_id);
         var { url } = await models.Organization.getRegistrationUrl(org_id, context);
         url = url + `&clusterId=${cluster_id}`;
-<<<<<<< HEAD
-        return { url, orgId: org_id, clusterId: cluster_id, orgKey: org.orgKeys[0], regState: reg_state, registration };
-=======
         if (RDD_STATIC_ARGS.length > 0) {
           RDD_STATIC_ARGS.forEach(arg => {
             url += `&args=${arg}`;
           });
         }
-        return { url, org_id: org_id, clusterId: cluster_id, orgKey: org.orgKeys[0], regState: reg_state, registration };
->>>>>>> 2deb28b7
+        return { url, orgId: org_id, clusterId: cluster_id, orgKey: org.orgKeys[0], regState: reg_state, registration };
       } catch (error) {
         logger.error({ req_id, user: whoIs(me), org_id, error }, `${queryName} error encountered`);
         throw error;
