/**
 * Copyright 2020 IBM Corp. All Rights Reserved.
 *
 * Licensed under the Apache License, Version 2.0 (the "License");
 * you may not use this file except in compliance with the License.
 * You may obtain a copy of the License at
 *
 *      http://www.apache.org/licenses/LICENSE-2.0
 *
 * Unless required by applicable law or agreed to in writing, software
 * distributed under the License is distributed on an "AS IS" BASIS,
 * WITHOUT WARRANTIES OR CONDITIONS OF ANY KIND, either express or implied.
 * See the License for the specific language governing permissions and
 * limitations under the License.
 */

const Moment = require('moment');
const { RDD_STATIC_ARGS, ACTIONS, TYPES, CLUSTER_LIMITS, CLUSTER_REG_STATES } = require('../models/const');
const { whoIs, validAuth, getGroupConditionsIncludingEmpty } = require ('./common');
const { v4: UUID } = require('uuid');
const { UserInputError, ValidationError } = require('apollo-server');
const GraphqlFields = require('graphql-fields');
const _ = require('lodash');

const buildSearchFilter = (ordId, condition, searchStr) => {
  let ands = [];
  const tokens = searchStr.split(/\s+/);
  if(tokens.length > 0) {
    ands = tokens.map(token => {
      const searchRegex = { $regex: token, $options: 'i' };
      const ors = [{ cluster_id: searchRegex }];
      const out = {
        $or: ors,
      };
      return out;
    });
  }

  ands.push({org_id: ordId});

  ands.push(condition);

  const search = {
    $and: ands,
  };
  return search;
};

const commonClusterSearch = async (
  models,
  searchFilter,
  limit,
  startingAfter,
) => {
  let results = [];

  // If startingAfter specified, we are doing pagination so add another filter
  if (startingAfter) {
    Object.assign(searchFilter, { _id: { $lt: startingAfter } });
  }

  results = await models.Cluster.find(searchFilter)
    .sort({ _id: -1 })
    .limit(limit)
    .lean({ virtuals: true });
  return results;
};

const applyQueryFieldsToClusters = async(clusters, queryFields, { resourceLimit }, models)=>{
  const clusterIds = _.map(clusters, 'cluster_id');
  resourceLimit = resourceLimit || 500;

  if(queryFields.resources) {
    if (clusterIds.length > 0) {
      const resources = await models.Resource.find({ cluster_id: { $in: clusterIds } }).limit(resourceLimit).lean();
      const resourcesByClusterId = _.groupBy(resources, 'cluster_id');
      _.each(clusters, (cluster) => {
        cluster.resources = resourcesByClusterId[cluster.cluster_id] || [];
      });
    }
  }
};

const clusterResolvers = {
  Query: {
    clusterByClusterId: async (
      parent,
<<<<<<< HEAD
      { org_id: orgId, cluster_id: clusterId, resourceLimit },
=======
      { orgId, clusterId },
>>>>>>> d3588637
      context,
      fullQuery
    ) => {
<<<<<<< HEAD
      const queryFields = GraphqlFields(fullQuery);
      const queryName = 'clusterByClusterID';
=======
      const queryName = 'clusterByClusterId';
>>>>>>> d3588637
      const { models, me, req_id, logger } = context;
      logger.debug({req_id, user: whoIs(me), orgId, clusterId}, `${queryName} enter`);

      await validAuth(me, orgId, ACTIONS.READ, TYPES.CLUSTER, queryName, context);
      const conditions = await getGroupConditionsIncludingEmpty(me, orgId, ACTIONS.READ, 'uuid', queryName, context);

      const cluster = await models.Cluster.findOne({
        org_id: orgId,
        cluster_id: clusterId,
        ...conditions
<<<<<<< HEAD
      }).lean();

      if(!cluster){
        return null;
      }

      await applyQueryFieldsToClusters([cluster], queryFields, { resourceLimit }, models);

      return cluster;
=======
      }).lean({ virtuals: true });

      var { url } = await models.Organization.getRegistrationUrl(orgId, context);
      url = url + `&clusterId=${clusterId}`;
      if (RDD_STATIC_ARGS.length > 0) {
        RDD_STATIC_ARGS.forEach(arg => {
          url += `&args=${arg}`;
        });
      }
      if (!result.registration) result.registration = {};
      result.registration.url = url;
      return result;
>>>>>>> d3588637
    }, // end cluster by _id

    // Return a list of clusters based on org_id.
    // sorted with newest document first
    // optional args:
    // - limit: number of docs to return. default 50, 0 means return all
    // - startingAfter: for pagination. Specify the _id of the document you want results
    //   older than.
    clustersByOrgId: async (
      parent,
<<<<<<< HEAD
      { org_id: orgId, limit, startingAfter, resourceLimit },
=======
      { orgId, limit, startingAfter },
>>>>>>> d3588637
      context,
      fullQuery
    ) => {
<<<<<<< HEAD
      const queryFields = GraphqlFields(fullQuery);
      const queryName = 'clustersByOrgID';
=======
      const queryName = 'clustersByOrgId';
>>>>>>> d3588637
      const { models, me, req_id, logger } = context;
      logger.debug({req_id, user: whoIs(me), orgId, limit, startingAfter}, `${queryName} enter`);

      await validAuth(me, orgId, ACTIONS.READ, TYPES.CLUSTER, queryName, context);
      const conditions = await getGroupConditionsIncludingEmpty(me, orgId, ACTIONS.READ, 'uuid', queryName, context);

      const searchFilter = { org_id: orgId, ...conditions };
      const clusters = await commonClusterSearch(models, searchFilter, limit, startingAfter);

      await applyQueryFieldsToClusters(clusters, queryFields, { resourceLimit }, models);

      return clusters;
    }, // end clusterByOrgId

    // Find all the clusters that have not been updated in the last day
    clusterZombies: async (
      parent,
<<<<<<< HEAD
      { org_id: orgId, limit, resourceLimit },
=======
      { orgId, limit },
>>>>>>> d3588637
      context,
      fullQuery
    ) => {
      const queryFields = GraphqlFields(fullQuery);
      const queryName = 'clusterZombies';
      const { models, me, req_id, logger } = context;
      logger.debug({req_id, user: whoIs(me), orgId, limit}, `${queryName} enter`);

      await validAuth(me, orgId, ACTIONS.READ, TYPES.CLUSTER, queryName, context);

      const searchFilter = {
        org_id: orgId,
        updated: {
          $lt: new Moment().subtract(1, 'day').toDate(),
        },
      };
      const clusters = await commonClusterSearch(models, searchFilter, limit);

      await applyQueryFieldsToClusters(clusters, queryFields, { resourceLimit }, models);

      return clusters;
    }, // end clusterZombies

    clusterSearch: async (
      parent,
<<<<<<< HEAD
      { org_id: orgId, filter, limit, resourceLimit },
=======
      { orgId, filter, limit },
>>>>>>> d3588637
      context,
      fullQuery
    ) => {
      const queryFields = GraphqlFields(fullQuery);
      const queryName = 'clusterSearch';
      const { models, me, req_id, logger } = context;
      logger.debug({req_id, user: whoIs(me), orgId, filter, limit}, `${queryName} enter`);

      // first get all users permitted cluster groups,
      await validAuth(me, orgId, ACTIONS.READ, TYPES.CLUSTER, queryName, context);
      const conditions = await getGroupConditionsIncludingEmpty(me, orgId, ACTIONS.READ, 'uuid', queryName, context);

      let searchFilter;
      if (!filter) {
        searchFilter = {
          org_id: orgId,
          ...conditions
        };
      } else {
        searchFilter = buildSearchFilter(orgId, conditions, filter);
      }

      const clusters = commonClusterSearch(models, searchFilter, limit);

      await applyQueryFieldsToClusters(clusters, queryFields, { resourceLimit }, models);

      return clusters;
    }, // end clusterSearch

    // Summarize the number clusters by version for active clusters.
    // Active means the cluster information has been updated in the last day
    clusterCountByKubeVersion: async (
      parent,
      { orgId },
      context,
    ) => {
      const queryName = 'clusterCountByKubeVersion';
      const { models, me, req_id, logger } = context;
      logger.debug({req_id, user: whoIs(me), orgId}, `${queryName} enter`);

      await validAuth(me, orgId, ACTIONS.READ, TYPES.CLUSTER, queryName, context);
      const conditions = await getGroupConditionsIncludingEmpty(me, orgId, ACTIONS.READ, 'uuid', queryName, context);

      const results = await models.Cluster.aggregate([
        {
          $match: {
            org_id: orgId,
            updated: { $gte: new Moment().subtract(1, 'day').toDate() },
            ...conditions
          },
        },
        {
          $group: {
            _id: {
              major: '$metadata.kube_version.major',
              minor: '$metadata.kube_version.minor',
            },
            count: { $sum: 1 },
          },
        },
        { $sort: { _id: 1 } },
      ]);

      for (const item of results){ item.id = item._id; }
      return results;
    }, // end clusterCountByKubeVersion
  }, // end query

  Mutation: {
    deleteClusterByClusterId: async (
      parent,
      { orgId: org_id, clusterId: cluster_id },
      context,
    ) => {
      const queryName = 'deleteClusterByClusterId';
      const { models, me, req_id, logger } = context;
      logger.debug({req_id, user: whoIs(me), org_id, cluster_id}, `${queryName} enter`);

      await validAuth(me, org_id, ACTIONS.DETACH, TYPES.CLUSTER, queryName, context);

      try {
        const deletedCluster = await models.Cluster.findOneAndDelete({org_id,
          cluster_id});

        //TODO: soft delete the resources for now. We need to have a background process to
        // clean up S3 contents based on deleted flag. 
        const deletedResources = await models.Resource.updateMany({ org_id, cluster_id },
          {$set: { deleted: true }}, { upsert: false });

        logger.debug({req_id, user: whoIs(me), org_id, cluster_id, deletedResources, deletedCluster}, `${queryName} results are`);

        return {deletedClusterCount: deletedCluster ? (deletedCluster.cluster_id === cluster_id?  1: 0) : 0, 
          deletedResourceCount: deletedResources.modifiedCount !== undefined ? deletedResources.modifiedCount : deletedResources.nModified };
        
      } catch (error) {
        logger.error({req_id, user: whoIs(me), org_id, cluster_id, error } , `${queryName} error encountered`);
        throw error;
      }
    }, // end delete cluster by org_id and cluster_id

    deleteClusters: async (
      parent,
      { orgId: org_id },
      context,
    ) => {
      const queryName = 'deleteClusters';
      const { models, me, req_id, logger } = context;
      logger.debug({req_id, user: whoIs(me), org_id}, `${queryName} enter`);

      await validAuth(me, org_id, ACTIONS.DETACH, TYPES.CLUSTER, queryName, context);

      try {
        const deletedClusters = await models.Cluster.deleteMany({ org_id });

        //TODO: soft delete the resources for now. We need to have a background process to
        // clean up S3 contents based on deleted flag. 
        const deletedResources = await models.Resource.updateMany({ org_id }, 
          {$set: { deleted: true }}, { upsert: false });

        logger.debug({req_id, user: whoIs(me), org_id, deletedResources, deletedClusters}, `${queryName} results are`);

        return {deletedClusterCount: deletedClusters.deletedCount, 
          deletedResourceCount: deletedResources.modifiedCount !== undefined ? deletedResources.modifiedCount : deletedResources.nModified };
        
      } catch (error) {
        logger.error({req_id, user: whoIs(me), org_id, error } , `${queryName} error encountered`);
        throw error;
      }
    }, // end delete cluster by org_id 

    registerCluster: async (parent, { orgId: org_id, registration }, context) => {
      const queryName = 'registerCluster';
      const { models, me, req_id, logger } = context;
      logger.debug({ req_id, user: whoIs(me), org_id, registration }, `${queryName} enter`);

      await validAuth(me, org_id, ACTIONS.REGISTER, TYPES.CLUSTER, queryName, context);

      try {
        var error;
        if (!registration.name) {
          error = new UserInputError('cluster name is not defined in registration data.');
        }

        // validate the number of total clusters are under the limit
        const total = await models.Cluster.count({org_id});
        if (!error && total > CLUSTER_LIMITS.MAX_TOTAL ) {
          error = new ValidationError(`Too many clusters are registered under ${org_id}.`);                
        }

        // validate the number of pending clusters are under the limit
        const total_pending = await models.Cluster.count({org_id, reg_state: {$in: [CLUSTER_REG_STATES.REGISTERING, CLUSTER_REG_STATES.PENDING]}});
        if (!error && total_pending > CLUSTER_LIMITS.MAX_PENDING ) {
          error = new ValidationError(`Too many concurrent pending clusters under ${org_id}.`);          
        }

        // we do not handle cluster groups here, it is handled by groupCluster Api

        if (!error && await models.Cluster.findOne(
          { $and: [ 
            { org_id: org_id },
            {$or: [
              {'registration.name': registration.name },
              {'metadata.name': registration.name },
            ]}
          ]}).lean()) {
          error = new UserInputError(`Another cluster already exists with the same registration name ${registration.name}`);
        }
        if (error) throw error;

        const cluster_id = UUID();
        const reg_state = CLUSTER_REG_STATES.REGISTERING;
        await models.Cluster.create({ org_id, cluster_id, reg_state, registration });
        
        const org = await models.Organization.findById(org_id);
        var { url } = await models.Organization.getRegistrationUrl(org_id, context);
        url = url + `&clusterId=${cluster_id}`;
        if (RDD_STATIC_ARGS.length > 0) {
          RDD_STATIC_ARGS.forEach(arg => {
            url += `&args=${arg}`;
          });
        }
        return { url, orgId: org_id, clusterId: cluster_id, orgKey: org.orgKeys[0], regState: reg_state, registration };
      } catch (error) {
        logger.error({ req_id, user: whoIs(me), org_id, error }, `${queryName} error encountered`);
        throw error;
      }
    }, // end registerCluster 
  }
}; // end clusterResolvers

module.exports = clusterResolvers;<|MERGE_RESOLUTION|>--- conflicted
+++ resolved
@@ -85,20 +85,12 @@
   Query: {
     clusterByClusterId: async (
       parent,
-<<<<<<< HEAD
-      { org_id: orgId, cluster_id: clusterId, resourceLimit },
-=======
       { orgId, clusterId },
->>>>>>> d3588637
       context,
       fullQuery
     ) => {
-<<<<<<< HEAD
       const queryFields = GraphqlFields(fullQuery);
-      const queryName = 'clusterByClusterID';
-=======
       const queryName = 'clusterByClusterId';
->>>>>>> d3588637
       const { models, me, req_id, logger } = context;
       logger.debug({req_id, user: whoIs(me), orgId, clusterId}, `${queryName} enter`);
 
@@ -109,18 +101,11 @@
         org_id: orgId,
         cluster_id: clusterId,
         ...conditions
-<<<<<<< HEAD
-      }).lean();
+      }).lean({ virtuals: true });
 
       if(!cluster){
         return null;
       }
-
-      await applyQueryFieldsToClusters([cluster], queryFields, { resourceLimit }, models);
-
-      return cluster;
-=======
-      }).lean({ virtuals: true });
 
       var { url } = await models.Organization.getRegistrationUrl(orgId, context);
       url = url + `&clusterId=${clusterId}`;
@@ -129,10 +114,12 @@
           url += `&args=${arg}`;
         });
       }
-      if (!result.registration) result.registration = {};
-      result.registration.url = url;
-      return result;
->>>>>>> d3588637
+      if (!cluster.registration) cluster.registration = {};
+      cluster.registration.url = url;
+
+      await applyQueryFieldsToClusters([cluster], queryFields, { resourceLimit }, models);
+
+      return cluster;
     }, // end cluster by _id
 
     // Return a list of clusters based on org_id.
@@ -143,20 +130,12 @@
     //   older than.
     clustersByOrgId: async (
       parent,
-<<<<<<< HEAD
-      { org_id: orgId, limit, startingAfter, resourceLimit },
-=======
-      { orgId, limit, startingAfter },
->>>>>>> d3588637
+      { orgId, limit, startingAfter, resourceLimit },
       context,
       fullQuery
     ) => {
-<<<<<<< HEAD
       const queryFields = GraphqlFields(fullQuery);
-      const queryName = 'clustersByOrgID';
-=======
       const queryName = 'clustersByOrgId';
->>>>>>> d3588637
       const { models, me, req_id, logger } = context;
       logger.debug({req_id, user: whoIs(me), orgId, limit, startingAfter}, `${queryName} enter`);
 
@@ -174,11 +153,7 @@
     // Find all the clusters that have not been updated in the last day
     clusterZombies: async (
       parent,
-<<<<<<< HEAD
-      { org_id: orgId, limit, resourceLimit },
-=======
-      { orgId, limit },
->>>>>>> d3588637
+      { orgId, limit, resourceLimit },
       context,
       fullQuery
     ) => {
@@ -204,11 +179,7 @@
 
     clusterSearch: async (
       parent,
-<<<<<<< HEAD
-      { org_id: orgId, filter, limit, resourceLimit },
-=======
-      { orgId, filter, limit },
->>>>>>> d3588637
+      { orgId, filter, limit, resourceLimit },
       context,
       fullQuery
     ) => {
