/**
 * Copyright 2020 IBM Corp. All Rights Reserved.
 *
 * Licensed under the Apache License, Version 2.0 (the "License");
 * you may not use this file except in compliance with the License.
 * You may obtain a copy of the License at
 *
 *      http://www.apache.org/licenses/LICENSE-2.0
 *
 * Unless required by applicable law or agreed to in writing, software
 * distributed under the License is distributed on an "AS IS" BASIS,
 * WITHOUT WARRANTIES OR CONDITIONS OF ANY KIND, either express or implied.
 * See the License for the specific language governing permissions and
 * limitations under the License.
 */

const Moment = require('moment');
const { RDD_STATIC_ARGS, ACTIONS, TYPES, CLUSTER_LIMITS, CLUSTER_REG_STATES } = require('../models/const');
const { whoIs, validAuth, getGroupConditionsIncludingEmpty } = require ('./common');
const { v4: UUID } = require('uuid');
const { UserInputError, ValidationError } = require('apollo-server');
const GraphqlFields = require('graphql-fields');
const _ = require('lodash');

const buildSearchFilter = (ordId, condition, searchStr) => {
  let ands = [];
  const tokens = searchStr.split(/\s+/);
  if(tokens.length > 0) {
    ands = tokens.map(token => {
      const searchRegex = { $regex: token, $options: 'i' };
      const ors = [{ cluster_id: searchRegex }];
      const out = {
        $or: ors,
      };
      return out;
    });
  }

  ands.push({org_id: ordId});

  ands.push(condition);

  const search = {
    $and: ands,
  };
  return search;
};

const commonClusterSearch = async (
  models,
  searchFilter,
  limit,
  startingAfter,
) => {
  let results = [];

  // If startingAfter specified, we are doing pagination so add another filter
  if (startingAfter) {
    Object.assign(searchFilter, { _id: { $lt: startingAfter } });
  }

  results = await models.Cluster.find(searchFilter)
    .sort({ _id: -1 })
    .limit(limit)
    .lean();
  return results;
};

const applyQueryFieldsToClusters = async(clusters, queryFields, { resourceLimit }, models)=>{
  const clusterIds = _.map(clusters, 'cluster_id');
  resourceLimit = resourceLimit || 500;

  if(queryFields.resources) {
    if (clusterIds.length > 0) {
      const resources = await models.Resource.find({ cluster_id: { $in: clusterIds } }).limit(resourceLimit).lean();
      const resourcesByClusterId = _.groupBy(resources, 'cluster_id');
      _.each(clusters, (cluster) => {
        cluster.resources = resourcesByClusterId[cluster.cluster_id] || [];
      });
    }
  }
};

const clusterResolvers = {
  Query: {
    clusterByClusterID: async (
      parent,
      { org_id: orgId, cluster_id: clusterId, resourceLimit },
      context,
      fullQuery
    ) => {
      const queryFields = GraphqlFields(fullQuery);
      const queryName = 'clusterByClusterID';
      const { models, me, req_id, logger } = context;
      logger.debug({req_id, user: whoIs(me), orgId, clusterId}, `${queryName} enter`);

      await validAuth(me, orgId, ACTIONS.READ, TYPES.CLUSTER, queryName, context);
      const conditions = await getGroupConditionsIncludingEmpty(me, orgId, ACTIONS.READ, 'uuid', queryName, context);

      const cluster = await models.Cluster.findOne({
        org_id: orgId,
        cluster_id: clusterId,
        ...conditions
      }).lean();

      if(!cluster){
        return null;
      }

      await applyQueryFieldsToClusters([cluster], queryFields, { resourceLimit }, models);

      return cluster;
    }, // end cluster by _id

    // Return a list of clusters based on org_id.
    // sorted with newest document first
    // optional args:
    // - limit: number of docs to return. default 50, 0 means return all
    // - startingAfter: for pagination. Specify the _id of the document you want results
    //   older than.
    clustersByOrgID: async (
      parent,
      { org_id: orgId, limit, startingAfter, resourceLimit },
      context,
      fullQuery
    ) => {
      const queryFields = GraphqlFields(fullQuery);
      const queryName = 'clustersByOrgID';
      const { models, me, req_id, logger } = context;
      logger.debug({req_id, user: whoIs(me), orgId, limit, startingAfter}, `${queryName} enter`);

      await validAuth(me, orgId, ACTIONS.READ, TYPES.CLUSTER, queryName, context);
      const conditions = await getGroupConditionsIncludingEmpty(me, orgId, ACTIONS.READ, 'uuid', queryName, context);

      const searchFilter = { org_id: orgId, ...conditions };
      const clusters = await commonClusterSearch(models, searchFilter, limit, startingAfter);

      await applyQueryFieldsToClusters(clusters, queryFields, { resourceLimit }, models);

      return clusters;
    }, // end clusterByOrgId

    // Find all the clusters that have not been updated in the last day
    clusterZombies: async (
      parent,
      { org_id: orgId, limit, resourceLimit },
      context,
      fullQuery
    ) => {
      const queryFields = GraphqlFields(fullQuery);
      const queryName = 'clusterZombies';
      const { models, me, req_id, logger } = context;
      logger.debug({req_id, user: whoIs(me), orgId, limit}, `${queryName} enter`);

      await validAuth(me, orgId, ACTIONS.READ, TYPES.CLUSTER, queryName, context);

      const searchFilter = {
        org_id: orgId,
        updated: {
          $lt: new Moment().subtract(1, 'day').toDate(),
        },
      };
      const clusters = await commonClusterSearch(models, searchFilter, limit);

      await applyQueryFieldsToClusters(clusters, queryFields, { resourceLimit }, models);

      return clusters;
    }, // end clusterZombies

    clusterSearch: async (
      parent,
      { org_id: orgId, filter, limit, resourceLimit },
      context,
      fullQuery
    ) => {
      const queryFields = GraphqlFields(fullQuery);
      const queryName = 'clusterSearch';
      const { models, me, req_id, logger } = context;
      logger.debug({req_id, user: whoIs(me), orgId, filter, limit}, `${queryName} enter`);

<<<<<<< HEAD
      // first get all users permitted labels,
=======
      // first get all users permitted cluster groups, 
>>>>>>> f3d697dd
      await validAuth(me, orgId, ACTIONS.READ, TYPES.CLUSTER, queryName, context);
      const conditions = await getGroupConditionsIncludingEmpty(me, orgId, ACTIONS.READ, 'uuid', queryName, context);

      let searchFilter;
      if (!filter) {
        searchFilter = {
          org_id: orgId,
          ...conditions
        };
      } else {
        searchFilter = buildSearchFilter(orgId, conditions, filter);
      }

      const clusters = commonClusterSearch(models, searchFilter, limit);

      await applyQueryFieldsToClusters(clusters, queryFields, { resourceLimit }, models);

      return clusters;
    }, // end clusterSearch

    // Summarize the number clusters by version for active clusters.
    // Active means the cluster information has been updated in the last day
    clusterCountByKubeVersion: async (
      parent,
      { org_id: orgId },
      context,
    ) => {
      const queryName = 'clusterCountByKubeVersion';
      const { models, me, req_id, logger } = context;
      logger.debug({req_id, user: whoIs(me), orgId}, `${queryName} enter`);

      await validAuth(me, orgId, ACTIONS.READ, TYPES.CLUSTER, queryName, context);
      const conditions = await getGroupConditionsIncludingEmpty(me, orgId, ACTIONS.READ, 'uuid', queryName, context);

      const results = await models.Cluster.aggregate([
        {
          $match: {
            org_id: orgId,
            updated: { $gte: new Moment().subtract(1, 'day').toDate() },
            ...conditions
          },
        },
        {
          $group: {
            _id: {
              major: '$metadata.kube_version.major',
              minor: '$metadata.kube_version.minor',
            },
            count: { $sum: 1 },
          },
        },
        { $sort: { _id: 1 } },
      ]);

      return results;
    }, // end clusterCountByKubeVersion
  }, // end query

  Mutation: {
    deleteClusterByClusterID: async (
      parent,
      { org_id, cluster_id },
      context,
    ) => {
      const queryName = 'deleteClusterByClusterID';
      const { models, me, req_id, logger } = context;
      logger.debug({req_id, user: whoIs(me), org_id, cluster_id}, `${queryName} enter`);

      await validAuth(me, org_id, ACTIONS.DETACH, TYPES.CLUSTER, queryName, context);

      try {
        const deletedCluster = await models.Cluster.findOneAndDelete({org_id,
          cluster_id});

        //TODO: soft delete the resources for now. We need to have a background process to
        // clean up S3 contents based on deleted flag. 
        const deletedResources = await models.Resource.updateMany({ org_id, cluster_id }, 
          {$set: { deleted: true }}, { upsert: false });

        logger.debug({req_id, user: whoIs(me), org_id, cluster_id, deletedResources, deletedCluster}, `${queryName} results are`);

        return {deletedClusterCount: deletedCluster ? (deletedCluster.cluster_id === cluster_id?  1: 0) : 0, 
          deletedResourceCount: deletedResources.modifiedCount !== undefined ? deletedResources.modifiedCount : deletedResources.nModified };
        
      } catch (error) {
        logger.error({req_id, user: whoIs(me), org_id, cluster_id, error } , `${queryName} error encountered`);
        throw error;
      }
    }, // end delete cluster by org_id and cluster_id

    deleteClusters: async (
      parent,
      { org_id },
      context,
    ) => {
      const queryName = 'deleteClusters';
      const { models, me, req_id, logger } = context;
      logger.debug({req_id, user: whoIs(me), org_id}, `${queryName} enter`);

      await validAuth(me, org_id, ACTIONS.DETACH, TYPES.CLUSTER, queryName, context);

      try {
        const deletedClusters = await models.Cluster.deleteMany({ org_id });

        //TODO: soft delete the resources for now. We need to have a background process to
        // clean up S3 contents based on deleted flag. 
        const deletedResources = await models.Resource.updateMany({ org_id }, 
          {$set: { deleted: true }}, { upsert: false });

        logger.debug({req_id, user: whoIs(me), org_id, deletedResources, deletedClusters}, `${queryName} results are`);

        return {deletedClusterCount: deletedClusters.deletedCount, 
          deletedResourceCount: deletedResources.modifiedCount !== undefined ? deletedResources.modifiedCount : deletedResources.nModified };
        
      } catch (error) {
        logger.error({req_id, user: whoIs(me), org_id, error } , `${queryName} error encountered`);
        throw error;
      }
    }, // end delete cluster by org_id 

    registerCluster: async (parent, { org_id, registration }, context) => {
      const queryName = 'registerCluster';
      const { models, me, req_id, logger } = context;
      logger.debug({ req_id, user: whoIs(me), org_id, registration }, `${queryName} enter`);

      await validAuth(me, org_id, ACTIONS.REGISTER, TYPES.CLUSTER, queryName, context);

      try {
        var error;
        if (!registration.name) {
          error = new UserInputError('cluster name is not defined in registration data.');
        }

        // validate the number of total clusters are under the limit
        const total = await models.Cluster.count({org_id});
        if (!error && total > CLUSTER_LIMITS.MAX_TOTAL ) {
          error = new ValidationError(`Too many clusters are registered under ${org_id}.`);                
        }

        // validate the number of pending clusters are under the limit
        const total_pending = await models.Cluster.count({org_id, reg_state: {$in: [CLUSTER_REG_STATES.REGISTERING, CLUSTER_REG_STATES.PENDING]}});
        if (!error && total_pending > CLUSTER_LIMITS.MAX_PENDING ) {
          error = new ValidationError(`Too many concurrent pending clusters under ${org_id}.`);          
        }

        // we do not handle cluster groups here, it is handled by groupCluster Api

        if (!error && await models.Cluster.findOne(
          { $and: [ 
            { org_id: org_id },
            {$or: [
              {'registration.name': registration.name },
              {'metadata.name': registration.name },
            ]}
          ]}).lean()) {
          error = new UserInputError(`Another cluster already exists with the same registration name ${registration.name}`);
        }
        if (error) throw error;

        const cluster_id = UUID();
        const reg_state = CLUSTER_REG_STATES.REGISTERING;
        await models.Cluster.create({ org_id, cluster_id, reg_state, registration });
        
        const org = await models.Organization.findById(org_id);
        var { url } = await models.Organization.getRegistrationUrl(org_id, context);
        url = url + `&clusterId=${cluster_id}`;
        if (RDD_STATIC_ARGS.length > 0) {
          RDD_STATIC_ARGS.forEach(arg => {
            url += `&args=${arg}`;
          });
        }
        return { url, org_id: org_id, clusterId: cluster_id, orgKey: org.orgKeys[0], regState: reg_state, registration };
      } catch (error) {
        logger.error({ req_id, user: whoIs(me), org_id, error }, `${queryName} error encountered`);
        throw error;
      }
    }, // end registerCluster 
  }
}; // end clusterResolvers

module.exports = clusterResolvers;<|MERGE_RESOLUTION|>--- conflicted
+++ resolved
@@ -178,11 +178,7 @@
       const { models, me, req_id, logger } = context;
       logger.debug({req_id, user: whoIs(me), orgId, filter, limit}, `${queryName} enter`);
 
-<<<<<<< HEAD
-      // first get all users permitted labels,
-=======
-      // first get all users permitted cluster groups, 
->>>>>>> f3d697dd
+      // first get all users permitted cluster groups,
       await validAuth(me, orgId, ACTIONS.READ, TYPES.CLUSTER, queryName, context);
       const conditions = await getGroupConditionsIncludingEmpty(me, orgId, ACTIONS.READ, 'uuid', queryName, context);
 
