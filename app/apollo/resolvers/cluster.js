/**
 * Copyright 2020 IBM Corp. All Rights Reserved.
 *
 * Licensed under the Apache License, Version 2.0 (the "License");
 * you may not use this file except in compliance with the License.
 * You may obtain a copy of the License at
 *
 *      http://www.apache.org/licenses/LICENSE-2.0
 *
 * Unless required by applicable law or agreed to in writing, software
 * distributed under the License is distributed on an "AS IS" BASIS,
 * WITHOUT WARRANTIES OR CONDITIONS OF ANY KIND, either express or implied.
 * See the License for the specific language governing permissions and
 * limitations under the License.
 */

const Moment = require('moment');
const { ACTIONS, TYPES, CLUSTER_LIMITS, CLUSTER_REG_STATES } = require('../models/const');
const { whoIs, validAuth, getUserTagConditionsIncludingEmpty } = require ('./common');
const { v4: UUID } = require('uuid');
const { UserInputError, ValidationError } = require('apollo-server');
<<<<<<< HEAD
const GraphqlFields = require('graphql-fields');
const _ = require('lodash');

const buildSearchFilter = (ordId, searchStr) => {
=======
const buildSearchFilter = (ordId, condition, searchStr) => {
>>>>>>> 6d0837fb
  let ands = [];
  const tokens = searchStr.split(/\s+/);
  if(tokens.length > 0) {
    ands = tokens.map(token => {
      const searchRegex = { $regex: token, $options: 'i' };
      const ors = [{ cluster_id: searchRegex }];
      const out = {
        $or: ors,
      };
      return out;
    });
  }

  ands.push({org_id: ordId});

  ands.push(condition);

  const search = {
    $and: ands,
  };
  return search;
};

const commonClusterSearch = async (
  models,
  searchFilter,
  limit,
  startingAfter,
) => {
  let results = [];

  // If startingAfter specified, we are doing pagination so add another filter
  if (startingAfter) {
    Object.assign(searchFilter, { _id: { $lt: startingAfter } });
  }

  results = await models.Cluster.find(searchFilter)
    .sort({ _id: -1 })
    .limit(limit)
    .lean();
  return results;
};

const applyQueryFieldsToClusters = async(clusters, queryFields, { resourceLimit }, models)=>{
  const clusterIds = _.map(clusters, 'cluster_id');
  resourceLimit = resourceLimit || 500;

  if(queryFields.resources) {
    if (clusterIds.length > 0) {
      const resources = await models.Resource.find({ cluster_id: { $in: clusterIds } }).limit(resourceLimit).lean();
      const resourcesByClusterId = _.groupBy(resources, 'cluster_id');
      _.each(clusters, (cluster) => {
        cluster.resources = resourcesByClusterId[cluster.cluster_id] || [];
      });
    }
  }
};

const clusterResolvers = {
  Query: {
    clusterByClusterID: async (
      parent,
      { org_id: orgId, cluster_id: clusterId, resourceLimit },
      context,
      fullQuery
    ) => {
      const queryFields = GraphqlFields(fullQuery);
      const queryName = 'clusterByClusterID';
      const { models, me, req_id, logger } = context;
      logger.debug({req_id, user: whoIs(me), orgId, clusterId}, `${queryName} enter`);

      await validAuth(me, orgId, ACTIONS.READ, TYPES.CLUSTER, queryName, context);
      const conditions = await getUserTagConditionsIncludingEmpty(me, orgId, ACTIONS.READ, 'uuid', queryName, context);

      const cluster = await models.Cluster.findOne({
        org_id: orgId,
        cluster_id: clusterId,
        ...conditions
      }).lean();

      if(!cluster){
        return null;
      }

      await applyQueryFieldsToClusters([cluster], queryFields, { resourceLimit }, models);

      return cluster;
    }, // end cluster by _id

    // Return a list of clusters based on org_id.
    // sorted with newest document first
    // optional args:
    // - limit: number of docs to return. default 50, 0 means return all
    // - startingAfter: for pagination. Specify the _id of the document you want results
    //   older than.
    clustersByOrgID: async (
      parent,
      { org_id: orgId, limit, startingAfter, resourceLimit },
      context,
      fullQuery
    ) => {
      const queryFields = GraphqlFields(fullQuery);
      const queryName = 'clustersByOrgID';
      const { models, me, req_id, logger } = context;
      logger.debug({req_id, user: whoIs(me), orgId, limit, startingAfter}, `${queryName} enter`);

      await validAuth(me, orgId, ACTIONS.READ, TYPES.CLUSTER, queryName, context);
      const conditions = await getUserTagConditionsIncludingEmpty(me, orgId, ACTIONS.READ, 'uuid', queryName, context);

<<<<<<< HEAD
      const searchFilter = { org_id: orgId };
      const clusters = await commonClusterSearch(models, searchFilter, limit, startingAfter);

      await applyQueryFieldsToClusters(clusters, queryFields, { resourceLimit }, models);

      return clusters;
=======
      const searchFilter = {org_id: orgId, ...conditions};
      return commonClusterSearch(models, searchFilter, limit, startingAfter);
>>>>>>> 6d0837fb
    }, // end clusterByOrgId

    // Find all the clusters that have not been updated in the last day
    clusterZombies: async (
      parent,
      { org_id: orgId, limit, resourceLimit },
      context,
      fullQuery
    ) => {
      const queryFields = GraphqlFields(fullQuery);
      const queryName = 'clusterZombies';
      const { models, me, req_id, logger } = context;
      logger.debug({req_id, user: whoIs(me), orgId, limit}, `${queryName} enter`);

      await validAuth(me, orgId, ACTIONS.READ, TYPES.CLUSTER, queryName, context);

      const searchFilter = {
        org_id: orgId,
        updated: {
          $lt: new Moment().subtract(1, 'day').toDate(),
        },
      };
      const clusters = await commonClusterSearch(models, searchFilter, limit);

      await applyQueryFieldsToClusters(clusters, queryFields, { resourceLimit }, models);

      return clusters;
    }, // end clusterZombies

    clusterSearch: async (
      parent,
      { org_id: orgId, filter, limit, resourceLimit },
      context,
      fullQuery
    ) => {
      const queryFields = GraphqlFields(fullQuery);
      const queryName = 'clusterSearch';
      const { models, me, req_id, logger } = context;
      logger.debug({req_id, user: whoIs(me), orgId, filter, limit}, `${queryName} enter`);

      // first get all users permitted labels, 
      await validAuth(me, orgId, ACTIONS.READ, TYPES.CLUSTER, queryName, context);
      const conditions = await getUserTagConditionsIncludingEmpty(me, orgId, ACTIONS.READ, 'uuid', queryName, context);

      let searchFilter;
      if (!filter) {
        searchFilter = {
          org_id: orgId,
          ...conditions
        };
      } else {
        searchFilter = buildSearchFilter(orgId, conditions, filter);
      }

<<<<<<< HEAD
      const clusters = await commonClusterSearch(models, searchFilter, limit);

      await applyQueryFieldsToClusters(clusters, queryFields, { resourceLimit }, models);

      return clusters;
=======
      logger.debug({req_id, user: whoIs(me), orgId, searchFilter}, `${queryName} search filer is.. `);
      
      return commonClusterSearch(models, searchFilter, limit);
>>>>>>> 6d0837fb
    }, // end clusterSearch

    // Summarize the number clusters by version for active clusters.
    // Active means the cluster information has been updated in the last day
    clusterCountByKubeVersion: async (
      parent,
      { org_id: orgId },
      context,
    ) => {
      const queryName = 'clusterCountByKubeVersion';
      const { models, me, req_id, logger } = context;
      logger.debug({req_id, user: whoIs(me), orgId}, `${queryName} enter`);

      await validAuth(me, orgId, ACTIONS.READ, TYPES.CLUSTER, queryName, context);
      const conditions = await getUserTagConditionsIncludingEmpty(me, orgId, ACTIONS.READ, 'uuid', queryName, context);

      const results = await models.Cluster.aggregate([
        {
          $match: {
            org_id: orgId,
            updated: { $gte: new Moment().subtract(1, 'day').toDate() },
            ...conditions
          },
        },
        {
          $group: {
            _id: {
              major: '$metadata.kube_version.major',
              minor: '$metadata.kube_version.minor',
            },
            count: { $sum: 1 },
          },
        },
        { $sort: { _id: 1 } },
      ]);

      return results;
    }, // end clusterCountByKubeVersion
  }, // end query

  Mutation: {
    deleteClusterByClusterID: async (
      parent,
      { org_id, cluster_id },
      context,
    ) => {
      const queryName = 'deleteClusterByClusterID';
      const { models, me, req_id, logger } = context;
      logger.debug({req_id, user: whoIs(me), org_id, cluster_id}, `${queryName} enter`);

      await validAuth(me, org_id, ACTIONS.DETACH, TYPES.CLUSTER, queryName, context);

      try {
        const deletedCluster = await models.Cluster.findOneAndDelete({org_id,
          cluster_id});

        //TODO: soft delete the resources for now. We need to have a background process to
        // clean up S3 contents based on deleted flag. 
        const deletedResources = await models.Resource.updateMany({ org_id, cluster_id }, 
          {$set: { deleted: true }}, { upsert: false });

        logger.debug({req_id, user: whoIs(me), org_id, cluster_id, deletedResources, deletedCluster}, `${queryName} results are`);

        return {deletedClusterCount: deletedCluster ? (deletedCluster.cluster_id === cluster_id?  1: 0) : 0, 
          deletedResourceCount: deletedResources.modifiedCount !== undefined ? deletedResources.modifiedCount : deletedResources.nModified };
        
      } catch (error) {
        logger.error({req_id, user: whoIs(me), org_id, cluster_id, error } , `${queryName} error encountered`);
        throw error;
      }
    }, // end delete cluster by org_id and cluster_id

    deleteClusters: async (
      parent,
      { org_id },
      context,
    ) => {
      const queryName = 'deleteClusters';
      const { models, me, req_id, logger } = context;
      logger.debug({req_id, user: whoIs(me), org_id}, `${queryName} enter`);

      await validAuth(me, org_id, ACTIONS.DETACH, TYPES.CLUSTER, queryName, context);

      try {
        const deletedClusters = await models.Cluster.deleteMany({ org_id });

        //TODO: soft delete the resources for now. We need to have a background process to
        // clean up S3 contents based on deleted flag. 
        const deletedResources = await models.Resource.updateMany({ org_id }, 
          {$set: { deleted: true }}, { upsert: false });

        logger.debug({req_id, user: whoIs(me), org_id, deletedResources, deletedClusters}, `${queryName} results are`);

        return {deletedClusterCount: deletedClusters.deletedCount, 
          deletedResourceCount: deletedResources.modifiedCount !== undefined ? deletedResources.modifiedCount : deletedResources.nModified };
        
      } catch (error) {
        logger.error({req_id, user: whoIs(me), org_id, error } , `${queryName} error encountered`);
        throw error;
      }
    }, // end delete cluster by org_id 

    registerCluster: async (parent, { org_id, registration }, context) => {
      const queryName = 'registerCluster';
      const { models, me, req_id, logger } = context;
      logger.debug({ req_id, user: whoIs(me), org_id, registration }, `${queryName} enter`);

      await validAuth(me, org_id, ACTIONS.REGISTER, TYPES.CLUSTER, queryName, context);

      try {
        var error;
        if (!registration.name) {
          error = new UserInputError('cluster name is not defined in registration data.');
        }

        // validate the number of total clusters are under the limit
        const total = await models.Cluster.count({org_id});
        if (!error && total > CLUSTER_LIMITS.MAX_TOTAL ) {
          error = new ValidationError(`Too many clusters are registered under ${org_id}.`);                
        }

        // validate the number of pending clusters are under the limit
        const total_pending = await models.Cluster.count({org_id, reg_state: {$in: [CLUSTER_REG_STATES.REGISTERING, CLUSTER_REG_STATES.PENDING]}});
        if (!error && total_pending > CLUSTER_LIMITS.MAX_PENDING ) {
          error = new ValidationError(`Too many concurrent pending clusters under ${org_id}.`);          
        }

        // we do not handle tags here, it is handled by labelCluster Api

        if (!error && await models.Cluster.findOne(
          { $and: [ 
            { org_id: org_id },
            {$or: [
              {'registration.name': registration.name },
              {'metadata.name': registration.name },
            ]}
          ]}).lean()) {
          error = new UserInputError(`Another cluster already exists with the same registration name ${registration.name}`);
        }
        if (error) throw error;

        const cluster_id = UUID();
        const reg_state = CLUSTER_REG_STATES.REGISTERING;
        await models.Cluster.create({ org_id, cluster_id, reg_state, registration });
        
        const org = await models.Organization.findById(org_id);
        var { url } = await models.Organization.getRegistrationUrl(org_id, context);
        url = url + `&clusterId=${cluster_id}`;
        return { url, orgId: org_id, clusterId: cluster_id, orgKey: org.orgKeys[0], regState: reg_state, registration };
      } catch (error) {
        logger.error({ req_id, user: whoIs(me), org_id, error }, `${queryName} error encountered`);
        throw error;
      }
    }, // end registerCluster 
  }
}; // end clusterResolvers

module.exports = clusterResolvers;<|MERGE_RESOLUTION|>--- conflicted
+++ resolved
@@ -19,14 +19,10 @@
 const { whoIs, validAuth, getUserTagConditionsIncludingEmpty } = require ('./common');
 const { v4: UUID } = require('uuid');
 const { UserInputError, ValidationError } = require('apollo-server');
-<<<<<<< HEAD
 const GraphqlFields = require('graphql-fields');
 const _ = require('lodash');
 
-const buildSearchFilter = (ordId, searchStr) => {
-=======
 const buildSearchFilter = (ordId, condition, searchStr) => {
->>>>>>> 6d0837fb
   let ands = [];
   const tokens = searchStr.split(/\s+/);
   if(tokens.length > 0) {
@@ -136,17 +132,8 @@
       await validAuth(me, orgId, ACTIONS.READ, TYPES.CLUSTER, queryName, context);
       const conditions = await getUserTagConditionsIncludingEmpty(me, orgId, ACTIONS.READ, 'uuid', queryName, context);
 
-<<<<<<< HEAD
       const searchFilter = { org_id: orgId };
-      const clusters = await commonClusterSearch(models, searchFilter, limit, startingAfter);
-
-      await applyQueryFieldsToClusters(clusters, queryFields, { resourceLimit }, models);
-
-      return clusters;
-=======
-      const searchFilter = {org_id: orgId, ...conditions};
       return commonClusterSearch(models, searchFilter, limit, startingAfter);
->>>>>>> 6d0837fb
     }, // end clusterByOrgId
 
     // Find all the clusters that have not been updated in the last day
@@ -187,7 +174,7 @@
       const { models, me, req_id, logger } = context;
       logger.debug({req_id, user: whoIs(me), orgId, filter, limit}, `${queryName} enter`);
 
-      // first get all users permitted labels, 
+      // first get all users permitted labels,
       await validAuth(me, orgId, ACTIONS.READ, TYPES.CLUSTER, queryName, context);
       const conditions = await getUserTagConditionsIncludingEmpty(me, orgId, ACTIONS.READ, 'uuid', queryName, context);
 
@@ -201,17 +188,7 @@
         searchFilter = buildSearchFilter(orgId, conditions, filter);
       }
 
-<<<<<<< HEAD
-      const clusters = await commonClusterSearch(models, searchFilter, limit);
-
-      await applyQueryFieldsToClusters(clusters, queryFields, { resourceLimit }, models);
-
-      return clusters;
-=======
-      logger.debug({req_id, user: whoIs(me), orgId, searchFilter}, `${queryName} search filer is.. `);
-      
       return commonClusterSearch(models, searchFilter, limit);
->>>>>>> 6d0837fb
     }, // end clusterSearch
 
     // Summarize the number clusters by version for active clusters.
