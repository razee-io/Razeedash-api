/**
 * Copyright 2020 IBM Corp. All Rights Reserved.
 *
 * Licensed under the Apache License, Version 2.0 (the "License");
 * you may not use this file except in compliance with the License.
 * You may obtain a copy of the License at
 *
 *      http://www.apache.org/licenses/LICENSE-2.0
 *
 * Unless required by applicable law or agreed to in writing, software
 * distributed under the License is distributed on an "AS IS" BASIS,
 * WITHOUT WARRANTIES OR CONDITIONS OF ANY KIND, either express or implied.
 * See the License for the specific language governing permissions and
 * limitations under the License.
 */

const { ACTIONS, TYPES } = require('../models/const');
const { validAuth } = require ('./common');

const organizationResolvers = {
  Query: {

    registrationUrl: async (parent, { org_id }, { models, me, req_id, logger}) => {
      const queryName = 'registrationUrl';
<<<<<<< HEAD
      logger.debug({req_id, org_id}, `${queryName} enter`);
      await validAuth(me, org_id, ACTIONS.MANAGE, TYPES.RESOURCE, models, queryName, req_id, logger);
=======
      await validAuth(me, org_id, ACTIONS.MANAGE, TYPES.ORGANIZATION, models, queryName, req_id, logger);
>>>>>>> a402f799

      const url = await models.Organization.getRegistrationUrl(org_id, {models, me, req_id, logger});
      return url;
    },

    organizations: async (parent, args, { models, me, req_id, logger }) => {
      return models.User.getOrgs(models, me, req_id, logger);
    },
  },
};

module.exports = organizationResolvers;<|MERGE_RESOLUTION|>--- conflicted
+++ resolved
@@ -22,12 +22,8 @@
 
     registrationUrl: async (parent, { org_id }, { models, me, req_id, logger}) => {
       const queryName = 'registrationUrl';
-<<<<<<< HEAD
       logger.debug({req_id, org_id}, `${queryName} enter`);
-      await validAuth(me, org_id, ACTIONS.MANAGE, TYPES.RESOURCE, models, queryName, req_id, logger);
-=======
       await validAuth(me, org_id, ACTIONS.MANAGE, TYPES.ORGANIZATION, models, queryName, req_id, logger);
->>>>>>> a402f799
 
       const url = await models.Organization.getRegistrationUrl(org_id, {models, me, req_id, logger});
       return url;
