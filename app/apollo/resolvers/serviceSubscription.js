/**
 * Copyright 2020, 2023 IBM Corp. All Rights Reserved.
 *
 * Licensed under the Apache License, Version 2.0 (the "License");
 * you may not use this file except in compliance with the License.
 * You may obtain a copy of the License at
 *
 *      http://www.apache.org/licenses/LICENSE-2.0
 *
 * Unless required by applicable law or agreed to in writing, software
 * distributed under the License is distributed on an "AS IS" BASIS,
 * WITHOUT WARRANTIES OR CONDITIONS OF ANY KIND, either express or implied.
 * See the License for the specific language governing permissions and
 * limitations under the License.
 */

const { v4: UUID } = require('uuid');
const { ACTIONS, TYPES, SERVICE_SUBSCRIPTION_LIMITS } = require('../models/const');
const { whoIs, checkComplexity, validAuth, filterSubscriptionsToAllowed, NotFoundError, BasicRazeeError, RazeeValidationError, RazeeQueryError } = require ('./common');
const { GraphqlPubSub } = require('../subscription');
const GraphqlFields = require('graphql-fields');
const { applyQueryFieldsToSubscriptions } = require('../utils/applyQueryFields');
const subscriptionResolvers = require('./subscription');
const { ValidationError } = require('apollo-server');

const pubSub = GraphqlPubSub.getInstance();

const { validateString, validateName } = require('../utils/directives');

const serviceResolvers = {

  SubscriptionUnion: {
    __resolveType(obj) {
      if (obj.ssid) {
        return 'ServiceSubscription';
      }
      if (obj.uuid) {
        return 'ChannelSubscription';
      }
      return null;
    }
  },

  Query: {
    subscriptionType: async (parent, { orgId, id }, context) => {
      const { models, me, req_id, logger } = context;
      const queryName = 'subscriptionType';

      const user = whoIs(me);

      logger.debug({ req_id, user, orgId }, `${queryName} enter`);

      try {
        await validAuth(me, orgId, ACTIONS.READ, TYPES.SERVICESUBSCRIPTION, queryName, context);

        let subscription = await models.ServiceSubscription.findOne({ _id: id, org_id: orgId }).lean(); // search only in the user org
        if (subscription) {
          return 'SERVICE';
        }

        subscription = await models.Subscription.findOne({ uuid: id, org_id: orgId }, {}).lean(); // search only in the user org
        if (subscription) {
          return 'USER';
        }

        throw new NotFoundError(context.req.t('Subscription { id: "{{id}}" } not found.', { 'id': id }), context);
      }
      catch( error ) {
        logger.error({ req_id, user, org_id: orgId, error }, `${queryName} error encountered: ${error.message}`);
        if (error instanceof BasicRazeeError || error instanceof ValidationError) {
          throw error;
        }
        throw new RazeeQueryError(context.req.t('Query {{queryName}} error. MessageID: {{req_id}}.', {'queryName':queryName, 'req_id':req_id}), context);
      }
    },

    serviceSubscriptions: async(parent, { orgId, clusterId=null, tags=null }, context, fullQuery) => {
      const queryFields = GraphqlFields(fullQuery);
      const { models, me, req_id, logger } = context;
      const queryName = 'serviceSubscriptions';

      const user = whoIs(me);

      logger.debug({req_id, user, orgId }, `${queryName} enter`);

<<<<<<< HEAD
      await validAuth(me, orgId, ACTIONS.READ, TYPES.SERVICESUBSCRIPTION, queryName, context);

      let serviceSubscriptions = [];
      try{
        checkComplexity( queryFields );

        const query = {org_id: orgId};
        if( clusterId ) {
          query.clusterId = clusterId;
        }
        if( tags ) {
          query.tags = { $all: tags };
        }

        // User is allowed to see a service subscription only if they have subscription READ permission in the target cluster org
        for await (const ss of models.ServiceSubscription.find(query).lean({ virtuals: true })) {
          const allowed = await filterSubscriptionsToAllowed(me, ss.clusterOrgId, ACTIONS.READ, TYPES.SERVICESUBSCRIPTION, [ss], context);
          serviceSubscriptions = serviceSubscriptions.concat(allowed);
=======
      try {
        await validAuth(me, orgId, ACTIONS.READ, TYPES.SERVICESUBSCRIPTION, queryName, context);

        let serviceSubscriptions = [];
        try{
          checkComplexity( queryFields );

          // User is allowed to see a service subscription only if they have subscription READ permission in the target cluster org
          for await (const ss of models.ServiceSubscription.find({org_id: orgId}).lean({ virtuals: true })) {
            const allowed = await filterSubscriptionsToAllowed(me, ss.clusterOrgId, ACTIONS.READ, TYPES.SERVICESUBSCRIPTION, [ss], context);
            serviceSubscriptions = serviceSubscriptions.concat(allowed);
          }
        }catch(error){
          logger.error(error);
          throw new NotFoundError(context.req.t('Failed to retrieve service subscriptions.'), context);
>>>>>>> 2bc235ef
        }

        serviceSubscriptions.forEach(i => i.ssid = i.uuid);

        await applyQueryFieldsToSubscriptions(serviceSubscriptions, queryFields, { orgId, servSub: true }, context);

        return serviceSubscriptions;
      }
<<<<<<< HEAD
      catch (error) {
=======
      catch( error ) {
>>>>>>> 2bc235ef
        logger.error({ req_id, user, org_id: orgId, error }, `${queryName} error encountered: ${error.message}`);
        if (error instanceof BasicRazeeError || error instanceof ValidationError) {
          throw error;
        }
        throw new RazeeQueryError(context.req.t('Query {{queryName}} error. MessageID: {{req_id}}.', {'queryName':queryName, 'req_id':req_id}), context);
      }
    },

    serviceSubscription: async (parent, { orgId, ssid }, context, fullQuery) => {
      const { models, me, req_id, logger } = context;
      const queryName = 'serviceSubscription';

      const user = whoIs(me);

      logger.debug({ req_id, user, orgId, ssid }, `${queryName} enter`);

      try {
        const allServiceSubscriptions = await serviceResolvers.Query.serviceSubscriptions(parent, { orgId }, { models, me, req_id, logger }, fullQuery);

        const serviceSubscription = allServiceSubscriptions.find((sub) => {
          return (sub.ssid == ssid);
        });
        if (!serviceSubscription) { // does not exist or user does not have right to see it
          throw new NotFoundError(context.req.t('Service subscription with ssid "{{ssid}}" not found.', { 'ssid': ssid }), context);
        }
        return serviceSubscription;
      }
      catch( error ) {
        logger.error({ req_id, user, org_id: orgId, error }, `${queryName} error encountered: ${error.message}`);
        if (error instanceof BasicRazeeError || error instanceof ValidationError) {
          throw error;
        }
        throw new RazeeQueryError(context.req.t('Query {{queryName}} error. MessageID: {{req_id}}.', {'queryName':queryName, 'req_id':req_id}), context);
      }
    },

    allSubscriptions: async (parent, { orgId, tags=null }, context, fullQuery) => {
      const subscriptions = await subscriptionResolvers.Query.subscriptions(parent, { orgId, tags }, context, fullQuery);
      const serviceSubscriptions = await serviceResolvers.Query.serviceSubscriptions(parent, { orgId, tags }, context, fullQuery);
      const union = subscriptions.concat(serviceSubscriptions);
      return union;
    }
  },

  Mutation: {
    addServiceSubscription: async (parent, { orgId, name, clusterId, channelUuid, versionUuid, tags=[] }, context)=>{
      const { models, me, req_id, logger } = context;
      const queryName = 'addServiceSubscription';

      const user = whoIs(me);

      try {
        logger.info( {req_id, user, orgId, name, clusterId, channelUuid, versionUuid }, `${queryName} validating` );

        await validAuth(me, orgId, ACTIONS.CREATE, TYPES.SERVICESUBSCRIPTION, queryName, context);

        validateString( 'orgId', orgId );
        validateName( 'name', name );
        validateString( 'clusterId', clusterId );
        validateString( 'channelUuid', channelUuid );
        validateString( 'versionUuid', versionUuid );
        tags.forEach( value => { validateString( 'tags', value ); } );

        // Note that at this time, service subscriptions can only be created for clusters, not groups

        const cluster = await models.Cluster.findOne({cluster_id: clusterId});
        if(!cluster){
          throw  new NotFoundError(context.req.t('Cluster with cluster_id "{{clusterId}}" not found', {'clusterId':clusterId}), context);
        }

        await validAuth(me, cluster.org_id, ACTIONS.CREATE, TYPES.SERVICESUBSCRIPTION, queryName, context);

        const total = await models.ServiceSubscription.count({ org_id: orgId });
        if (total >= SERVICE_SUBSCRIPTION_LIMITS.MAX_TOTAL) {
          throw new RazeeValidationError(context.req.t('Too many subscriptions are registered under {{org_id}}.', { 'org_id': orgId }), context);
        }

        const channel = await models.Channel.findOne({ org_id: orgId, uuid: channelUuid }); // search only in the user org
        if (!channel) {
          throw new NotFoundError(context.req.t('Channel uuid "{{channel_uuid}}" not found.', { 'channel_uuid': channelUuid }), context);
        }

        // Find the version (avoid using deprecated/ignored `versions` attribute on the channel)
        const version = await models.DeployableVersion.findOne({org_id: orgId, channel_id: channelUuid, uuid: versionUuid});
        if (!version) {
          throw new NotFoundError(context.req.t('Version uuid "{{version_uuid}}" not found.', {'version_uuid': versionUuid }), context);
        }

        const kubeOwnerId = await models.User.getKubeOwnerId(context);

        const ssid = UUID();

        logger.info( {req_id, user, orgId, name, clusterId, channelUuid, versionUuid }, `${queryName} saving` );

        await models.ServiceSubscription.create({
          _id: ssid,
          uuid: ssid,
          org_id: orgId,
          name,
          groups: [],
          owner: me._id,
          channelName: channel.name,
          channel_uuid: channel.uuid,
          version: version.name,
          version_uuid: version.uuid,
          clusterId,
          kubeOwnerId,
          clusterOrgId: cluster.org_id,
          tags
        });

        pubSub.channelSubChangedFunc({org_id: cluster.org_id}, context); // notify cluster should re-fetch its subscriptions

        logger.info( {req_id, user, orgId, name, clusterId, channelUuid, versionUuid }, `${queryName} returning` );
        return ssid;
      }
      catch( error ) {
        logger.error({ req_id, user, org_id: orgId, error }, `${queryName} error encountered: ${error.message}`);
        if (error instanceof BasicRazeeError || error instanceof ValidationError) {
          throw error;
        }
        throw new RazeeQueryError(context.req.t('Query {{queryName}} error. MessageID: {{req_id}}.', {'queryName':queryName, 'req_id':req_id}), context);
      }
    },

    editServiceSubscription: async (parent, { orgId, ssid, name, channelUuid, versionUuid, tags=null }, context) => {
      const { models, me, req_id, logger } = context;
      const queryName = 'editServiceSubscription';

      const user = whoIs(me);

      try {
        logger.info( { req_id, user, orgId, ssid }, `${queryName} validating` );

        await validAuth(me, orgId, ACTIONS.UPDATE, TYPES.SERVICESUBSCRIPTION, queryName, context);

        validateString( 'orgId', orgId );
        validateString( 'ssid', ssid );
        validateName( 'name', name );
        validateString( 'channelUuid', channelUuid );
        validateString( 'versionUuid', versionUuid );
        tags.forEach( value => { validateString( 'tags', value ); } );

        const serviceSubscription = await models.ServiceSubscription.findOne({ _id: ssid, org_id: orgId }).lean({ virtuals: true });
        if (!serviceSubscription) {
          throw new NotFoundError(context.req.t('Service subscription with ssid "{{ssid}}" not found.', { 'ssid': ssid }), context);
        }

        await validAuth(me, serviceSubscription.clusterOrgId, ACTIONS.UPDATE, TYPES.SERVICESUBSCRIPTION, queryName, context);

        const channel = await models.Channel.findOne({ org_id: orgId, uuid: channelUuid }); // search only in the user org
        if (!channel) {
          throw new NotFoundError(context.req.t('Channel uuid "{{channel_uuid}}" not found.', { 'channel_uuid': channelUuid }), context);
        }

        const version = await models.DeployableVersion.findOne({ org_id: orgId, uuid: versionUuid });
        if (!version) {
          throw new NotFoundError(context.req.t('Version uuid "{{version_uuid}}" not found.', {'version_uuid': versionUuid }), context);
        }

        logger.info( { req_id, user, orgId, ssid }, `${queryName} saving` );

        const sets = {
          name,
          channelName: channel.name,
          channel_uuid: channelUuid,
          version: version.name,
          version_uuid: versionUuid,
          updated: Date.now()
        };
        if( tags ) sets.tags = tags;  // Update tags if specified, else retain previous value (if any)
        await models.ServiceSubscription.updateOne({ _id: ssid }, { $set: sets });

        pubSub.channelSubChangedFunc({ org_id: serviceSubscription.clusterOrgId }, context); // notify cluster should re-fetch its subscriptions

        logger.info( { req_id, user, orgId, ssid }, `${queryName} returning` );
        return ssid;
      }
      catch( error ) {
        logger.error({ req_id, user, org_id: orgId, error }, `${queryName} error encountered: ${error.message}`);
        if (error instanceof BasicRazeeError || error instanceof ValidationError) {
          throw error;
        }
        throw new RazeeQueryError(context.req.t('Query {{queryName}} error. MessageID: {{req_id}}.', {'queryName':queryName, 'req_id':req_id}), context);
      }
    },

    removeServiceSubscription: async (parent, { orgId, ssid }, context)=>{
      const { models, me, req_id, logger } = context;
      const queryName = 'removeServiceSubscription';

      const user = whoIs(me);

      try {
        logger.info( {req_id, user, orgId, ssid}, `${queryName} validating` );

        await validAuth(me, orgId, ACTIONS.DELETE, TYPES.SERVICESUBSCRIPTION, queryName, context);

        validateString( 'orgId', orgId );
        validateString( 'ssid', ssid );

        const serviceSubscription = await models.ServiceSubscription.findOne({ _id: ssid, org_id: orgId });
        if (!serviceSubscription) {
          throw new NotFoundError(context.req.t('Service subscription with ssid "{{ssid}}" not found.', { 'ssid': ssid }), context);
        }

        await validAuth(me, serviceSubscription.clusterOrgId, ACTIONS.DELETE, TYPES.SERVICESUBSCRIPTION, queryName, context);

        logger.info( {req_id, user, orgId, ssid}, `${queryName} saving` );
        await serviceSubscription.deleteOne();

        pubSub.channelSubChangedFunc({ org_id:  serviceSubscription.clusterOrgId }, context); // notify cluster should re-fetch its subscriptions

        logger.info( {req_id, user, orgId, ssid}, `${queryName} returning` );
        return ssid;
      }
      catch( error ) {
        logger.error({ req_id, user, org_id: orgId, error }, `${queryName} error encountered: ${error.message}`);
        if (error instanceof BasicRazeeError || error instanceof ValidationError) {
          throw error;
        }
        throw new RazeeQueryError(context.req.t('Query {{queryName}} error. MessageID: {{req_id}}.', {'queryName':queryName, 'req_id':req_id}), context);
      }
    }
  }
};

module.exports = serviceResolvers;<|MERGE_RESOLUTION|>--- conflicted
+++ resolved
@@ -83,7 +83,6 @@
 
       logger.debug({req_id, user, orgId }, `${queryName} enter`);
 
-<<<<<<< HEAD
       await validAuth(me, orgId, ACTIONS.READ, TYPES.SERVICESUBSCRIPTION, queryName, context);
 
       let serviceSubscriptions = [];
@@ -102,23 +101,6 @@
         for await (const ss of models.ServiceSubscription.find(query).lean({ virtuals: true })) {
           const allowed = await filterSubscriptionsToAllowed(me, ss.clusterOrgId, ACTIONS.READ, TYPES.SERVICESUBSCRIPTION, [ss], context);
           serviceSubscriptions = serviceSubscriptions.concat(allowed);
-=======
-      try {
-        await validAuth(me, orgId, ACTIONS.READ, TYPES.SERVICESUBSCRIPTION, queryName, context);
-
-        let serviceSubscriptions = [];
-        try{
-          checkComplexity( queryFields );
-
-          // User is allowed to see a service subscription only if they have subscription READ permission in the target cluster org
-          for await (const ss of models.ServiceSubscription.find({org_id: orgId}).lean({ virtuals: true })) {
-            const allowed = await filterSubscriptionsToAllowed(me, ss.clusterOrgId, ACTIONS.READ, TYPES.SERVICESUBSCRIPTION, [ss], context);
-            serviceSubscriptions = serviceSubscriptions.concat(allowed);
-          }
-        }catch(error){
-          logger.error(error);
-          throw new NotFoundError(context.req.t('Failed to retrieve service subscriptions.'), context);
->>>>>>> 2bc235ef
         }
 
         serviceSubscriptions.forEach(i => i.ssid = i.uuid);
@@ -127,11 +109,7 @@
 
         return serviceSubscriptions;
       }
-<<<<<<< HEAD
-      catch (error) {
-=======
-      catch( error ) {
->>>>>>> 2bc235ef
+      catch( error ) {
         logger.error({ req_id, user, org_id: orgId, error }, `${queryName} error encountered: ${error.message}`);
         if (error instanceof BasicRazeeError || error instanceof ValidationError) {
           throw error;
