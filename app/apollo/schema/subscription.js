/**
 * Copyright 2020 IBM Corp. All Rights Reserved.
 *
 * Licensed under the Apache License, Version 2.0 (the "License");
 * you may not use this file except in compliance with the License.
 * You may obtain a copy of the License at
 *
 *      http://www.apache.org/licenses/LICENSE-2.0
 *
 * Unless required by applicable law or agreed to in writing, software
 * distributed under the License is distributed on an "AS IS" BASIS,
 * WITHOUT WARRANTIES OR CONDITIONS OF ANY KIND, either express or implied.
 * See the License for the specific language governing permissions and
 * limitations under the License.
 */

const { gql } = require('apollo-server-express');

const subscriptionSchema = gql`
  type BasicUser {
    id: String!
    name: String!
  }
  type ChannelSubscription {
    uuid: String!
    orgId: String!
    name: String!
    groups: [String!]
<<<<<<< HEAD
    channel_uuid: String!
    channel_name: String!
    channel: Channel
=======
    channelUuid: String!
    channel: String!
>>>>>>> d3588637
    version: String!
    versionUuid: String!
    owner: BasicUser!
    created: Date!
    updated: Date!
  }
  type RemoveChannelSubscriptionReply {
    uuid: String!
    success: Boolean
  }
  type EditChannelSubscriptionReply {
    uuid: String!
    success: Boolean
  }
  type SetSubscriptionReply {
    uuid: String!
    success: Boolean
  }
  type AddChannelSubscriptionReply {
    uuid: String!
  }
  type UpdatedSubscriptionDeprecated {
    subscription_name: String!,
    subscription_channel: String!,
    subscription_version: String!,
    subscription_uuid: String!,
    url: String!
  }
  type UpdatedSubscription {
    subscriptionName: String!,
    subscriptionChannel: String!,
    subscriptionVersion: String!,
    subscriptionUuid: String!,
    url: String!
  }
  type SubscriptionUpdated {
    "**has_updates**: deprecated, use hasUpdates"
    has_updates: Boolean
    hasUpdates: Boolean
  }
  
  extend type Query {
     """
     Gets all subscriptions for orgId
     """
     subscriptions(orgId: String!): [ChannelSubscription]
     """
     Get a single subscriptions
     """
     subscription(orgId: String!, uuid: String!): ChannelSubscription
     """
     Gets all subscriptions for a cluster, invoked from cluster-subscription agent, deprecated, please use subscriptionsByClusterId
     """
     subscriptionsByCluster(cluster_id: String): [UpdatedSubscriptionDeprecated]
     """
     Gets all subscriptions for a cluster, invoked from cluster-subscription agent
     """
     subscriptionsByClusterId(clusterId: String!): [UpdatedSubscription]
  }
  extend type Mutation {
     """
     Adds a subscription
     """
     addSubscription(orgId: String!, name: String!, groups: [String!]!, channelUuid: String!, versionUuid: String!): AddChannelSubscriptionReply!
     
     """
     Edits a subscription
     """
     editSubscription(orgId: String!, uuid: String!, name: String!, groups: [String!]!, channelUuid: String!, versionUuid: String!): EditChannelSubscriptionReply!
     
     """
     Set a configurationVersion
     """
     setSubscription(orgId: String!, uuid: String!, versionUuid: String! ): SetSubscriptionReply!
     
     """
     Removes a subscription
     """
     removeSubscription(orgId: String!, uuid: String!): RemoveChannelSubscriptionReply
  }
  extend type Subscription {
    subscriptionUpdated: SubscriptionUpdated!
  }
`;

module.exports = subscriptionSchema;<|MERGE_RESOLUTION|>--- conflicted
+++ resolved
@@ -26,14 +26,9 @@
     orgId: String!
     name: String!
     groups: [String!]
-<<<<<<< HEAD
-    channel_uuid: String!
-    channel_name: String!
+    channelUuid: String!
+    channelName: String!
     channel: Channel
-=======
-    channelUuid: String!
-    channel: String!
->>>>>>> d3588637
     version: String!
     versionUuid: String!
     owner: BasicUser!
