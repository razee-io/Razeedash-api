--- conflicted
+++ resolved
@@ -25,17 +25,10 @@
   }
 
   type Resource {
-<<<<<<< HEAD
-    _id: ID!
-    org_id: String!
-    cluster_id: String!
-    cluster: ClusterInfo
-=======
     id: ID!
     orgId: String!
     clusterId: String!
     cluster: ClusterInfo!
->>>>>>> d3588637
     selfLink: String!
     hash: String
     data: String
@@ -82,20 +75,16 @@
     """
     Search resources against **orgId**, **filter** string, and date ranges.
     """
-<<<<<<< HEAD
     resources(
-      org_id: String!
-      filter: String
-      fromDate: Date
-      toDate: Date
+      orgId: String!,
+      filter: String,
+      fromDate: Date,
+      toDate: Date,
       limit: Int = 500,
       kinds: [String!],
       sort: [SortObj!],
       subscriptionsLimit: Int = 500
     ): ResourcesList!
-=======
-    resources(orgId: String! filter: String fromDate: Date toDate: Date limit: Int = 500, kinds: [String!], sort: [SortObj!]): ResourcesList!
->>>>>>> d3588637
 
     """
     Search resources against **orgId**, **clusterId**, **filter** string, and date ranges.
