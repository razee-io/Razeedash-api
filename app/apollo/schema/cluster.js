/**
 * Copyright 2020 IBM Corp. All Rights Reserved.
 *
 * Licensed under the Apache License, Version 2.0 (the "License");
 * you may not use this file except in compliance with the License.
 * You may obtain a copy of the License at
 *
 *      http://www.apache.org/licenses/LICENSE-2.0
 *
 * Unless required by applicable law or agreed to in writing, software
 * distributed under the License is distributed on an "AS IS" BASIS,
 * WITHOUT WARRANTIES OR CONDITIONS OF ANY KIND, either express or implied.
 * See the License for the specific language governing permissions and
 * limitations under the License.
 */

const { gql } = require('apollo-server-express');

const clusterSchema = gql`
  type Comment {
    userId: String
    content: String
    created: Date
  }

  type ClusterGroup {
    uuid: String!
    name: String!
  }

  type Cluster {
    id: ID!
    orgId: String!
    clusterId: String!
    metadata: JSON
    comments: [Comment]
    registration: JSON
    regState: String
    groups: [ClusterGroup]
    created: Date
    updated: Date
    dirty: Boolean
    resources: [Resource!]
  }

  type KubeCountVersion {
    major: String
    minor: String
  }

  type ClusterCountByKubeVersion {
    id: KubeCountVersion
    count: Int
  }

  type DeleteClustersResponse {
    deletedClusterCount: Int,
    deletedResourceCount: Int
  }

  type RegisterClusterResponse {
    url: String!
    orgId: String!
    orgKey: String!
    clusterId: String!
    regState: String!
    registration: JSON!
  }

  extend type Query {
    """
    Return a cluster based on **orgId** and **clusterId**.
    """
<<<<<<< HEAD
    clusterByClusterID(
      org_id: String!,
      cluster_id: String!
      resourceLimit: Int = 500
    ): Cluster
=======
    clusterByClusterId(orgId: String!, clusterId: String!): Cluster!
>>>>>>> d3588637

    """
    Return clusters based on **orgId**, sorted with newest document first.
    """
    clustersByOrgId(
      orgId: String!
      "**limit**: Number of docs to return. default 50, 0 means return all"
      limit: Int = 50
      "**startingAfter**: For pagination. Specify the **id** of the document you want results older than."
      startingAfter: String
      resourceLimit: Int = 500
    ): [Cluster]!

    """
    Return clusters based on **orgId** and **filter** on **clusterId**. Sorted with newest document first.
    """
    clusterSearch(
      orgId: String!
      """
      **filter**: applies to **clusterId** field.
      If no **filter** is provided, this returns clusters based on just **origId**.
      """
      filter: String
      "**limit**: Number of docs to return. default 50, 0 means return all"
      limit: Int = 50
      resourceLimit: Int = 500
    ): [Cluster]!

    """
    Return clusters based on **orgId** whose *updated* field has not been updated in the past day.
    Sorted with newest document first.
    """
    clusterZombies(
      orgId: String!
      "**limit**: Number of docs to return. default 50, 0 means return all"
      limit: Int = 50
      resourceLimit: Int = 500
    ): [Cluster]

    """
    Return counts of different kubernetes versions deployed in **orgId**. Only active
    clusters are counted (**updated** field updated in last day).
    """
    clusterCountByKubeVersion(orgId: String!): [ClusterCountByKubeVersion]!
  }

  extend type Mutation {
    """
    Delete a cluster and all resources under the cluster
    """
    deleteClusterByClusterId(orgId: String!, clusterId: String!): DeleteClustersResponse!

    """
    Delete all clusters under an organization and all resources under the deleted clusters
    """
    deleteClusters(orgId: String!): DeleteClustersResponse!

    """
    Register a cluster with razee api for an organization. registration.name is required.
    """ 
    registerCluster (
      orgId: String!
      registration: JSON!
    ): RegisterClusterResponse!
  }

`;

module.exports = clusterSchema;<|MERGE_RESOLUTION|>--- conflicted
+++ resolved
@@ -71,15 +71,11 @@
     """
     Return a cluster based on **orgId** and **clusterId**.
     """
-<<<<<<< HEAD
-    clusterByClusterID(
-      org_id: String!,
-      cluster_id: String!
+    clusterByClusterId(
+      orgId: String!,
+      clusterId: String!
       resourceLimit: Int = 500
-    ): Cluster
-=======
-    clusterByClusterId(orgId: String!, clusterId: String!): Cluster!
->>>>>>> d3588637
+    ): Cluster!
 
     """
     Return clusters based on **orgId**, sorted with newest document first.
