/**
 * Copyright 2020 IBM Corp. All Rights Reserved.
 *
 * Licensed under the Apache License, Version 2.0 (the "License");
 * you may not use this file except in compliance with the License.
 * You may obtain a copy of the License at
 *
 *      http://www.apache.org/licenses/LICENSE-2.0
 *
 * Unless required by applicable law or agreed to in writing, software
 * distributed under the License is distributed on an "AS IS" BASIS,
 * WITHOUT WARRANTIES OR CONDITIONS OF ANY KIND, either express or implied.
 * See the License for the specific language governing permissions and
 * limitations under the License.
 */

const { gql } = require('apollo-server-express');

const clusterSchema = gql`
  type Comment {
    userId: String
    content: String
    created: Date
  }

  type ClusterGroup {
    uuid: String!
    name: String!
  }

  type Cluster {
    id: ID!
    orgId: String!
    clusterId: String!
    metadata: JSON
    comments: [Comment]
    registration: JSON
    regState: String
    groups: [ClusterGroup]
    created: Date
    updated: Date
    dirty: Boolean
    resources: [Resource!]
  }

  type KubeCountVersion {
    major: String
    minor: String
  }

  type ClusterCountByKubeVersion {
    id: KubeCountVersion
    count: Int
  }

  type DeleteClustersResponse {
    deletedClusterCount: Int,
    deletedResourceCount: Int
  }

  type RegisterClusterResponse {
    url: String!
    orgId: String!
    orgKey: String!
    clusterId: String!
    regState: String!
    registration: JSON!
  }

  extend type Query {
    """
    Return a cluster based on **orgId** and **clusterId**.
    """
<<<<<<< HEAD
    clusterByClusterId(
      orgId: String!,
      clusterId: String!
      resourceLimit: Int = 500
    ): Cluster!
=======
    clusterByClusterId(orgId: String!, clusterId: String!): Cluster
>>>>>>> b05c6a68

    """
    Return clusters based on **orgId**, sorted with newest document first.
    """
    clustersByOrgId(
      orgId: String!
      "**limit**: Number of docs to return. default 50, 0 means return all"
      limit: Int = 50
      "**startingAfter**: For pagination. Specify the **id** of the document you want results older than."
      startingAfter: String
      resourceLimit: Int = 500
    ): [Cluster]!

    """
    Return clusters based on **orgId** and **filter** on **clusterId**. Sorted with newest document first.
    """
    clusterSearch(
      orgId: String!
      """
      **filter**: applies to **clusterId** field.
      If no **filter** is provided, this returns clusters based on just **origId**.
      """
      filter: String
      "**limit**: Number of docs to return. default 50, 0 means return all"
      limit: Int = 50
      resourceLimit: Int = 500
    ): [Cluster]!

    """
    Return clusters based on **orgId** whose *updated* field has not been updated in the past day.
    Sorted with newest document first.
    """
    clusterZombies(
      orgId: String!
      "**limit**: Number of docs to return. default 50, 0 means return all"
      limit: Int = 50
      resourceLimit: Int = 500
    ): [Cluster]

    """
    Return counts of different kubernetes versions deployed in **orgId**. Only active
    clusters are counted (**updated** field updated in last day).
    """
    clusterCountByKubeVersion(orgId: String!): [ClusterCountByKubeVersion]!
  }

  extend type Mutation {
    """
    Delete a cluster and all resources under the cluster
    """
    deleteClusterByClusterId(orgId: String!, clusterId: String!): DeleteClustersResponse!

    """
    Delete all clusters under an organization and all resources under the deleted clusters
    """
    deleteClusters(orgId: String!): DeleteClustersResponse!

    """
    Register a cluster with razee api for an organization. registration.name is required.
    """ 
    registerCluster (
      orgId: String!
      registration: JSON!
    ): RegisterClusterResponse!
  }

`;

module.exports = clusterSchema;<|MERGE_RESOLUTION|>--- conflicted
+++ resolved
@@ -71,15 +71,11 @@
     """
     Return a cluster based on **orgId** and **clusterId**.
     """
-<<<<<<< HEAD
     clusterByClusterId(
       orgId: String!,
       clusterId: String!
       resourceLimit: Int = 500
-    ): Cluster!
-=======
-    clusterByClusterId(orgId: String!, clusterId: String!): Cluster
->>>>>>> b05c6a68
+    ): Cluster
 
     """
     Return clusters based on **orgId**, sorted with newest document first.
