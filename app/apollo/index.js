--- conflicted
+++ resolved
@@ -116,11 +116,7 @@
         );
         const me = await models.User.getMeFromConnectionParams(
           connectionParams,
-<<<<<<< HEAD
-          context
-=======
           context,
->>>>>>> ec6ba7e6
         );
         logger.debug({ me }, 'subscriptions:onConnect upgradeReq getMe');
         if (me === undefined) {
