
const { models } = require('../apollo/models');

const _ = require('lodash');

const getSubscriptionUrls = async(orgId, matchingSubscriptions, deprecated) => {

  const matchingChannels = await models.Channel.find({
    org_id: orgId,
    name: { $in: _.map(matchingSubscriptions, 'channel_name') },
  });
  
  const matchingChannelsByName = _.keyBy(matchingChannels, 'name');

  let urls = _.map(matchingSubscriptions, (subscription)=>{
    const deployable = matchingChannelsByName[subscription.channel_name];
    const foundVersion = deployable.versions.filter( (ver) => {
      return (ver.name === subscription.version);
    });
    
    let url;
    if(foundVersion.length > 0) {
      url = `api/v1/channels/${subscription.channel_name}/${foundVersion[0].uuid}`;
    } 
    if (deprecated) {
      return {
        subscription_name: subscription.name,
        subscription_channel: subscription.channel,
        subscription_version: subscription.version,
        subscription_uuid: subscription.uuid,
        url: url
      };     
    }
    return {
<<<<<<< HEAD
      subscription_name: subscription.name, 
      subscription_channel: subscription.channel_name,
      subscription_version: subscription.version, 
      subscription_uuid: subscription.uuid, 
=======
      subscriptionName: subscription.name,
      subscriptionChannel: subscription.channel,
      subscriptionVersion: subscription.version,
      subscriptionUuid: subscription.uuid,
>>>>>>> d3588637
      url: url
    };
  });
  urls = urls.filter(Boolean);
  return urls;
};

module.exports = {
  getSubscriptionUrls,
};<|MERGE_RESOLUTION|>--- conflicted
+++ resolved
@@ -29,20 +29,13 @@
         subscription_version: subscription.version,
         subscription_uuid: subscription.uuid,
         url: url
-      };     
+      };
     }
     return {
-<<<<<<< HEAD
-      subscription_name: subscription.name, 
-      subscription_channel: subscription.channel_name,
-      subscription_version: subscription.version, 
-      subscription_uuid: subscription.uuid, 
-=======
       subscriptionName: subscription.name,
-      subscriptionChannel: subscription.channel,
+      subscriptionChannel: subscription.channelName,
       subscriptionVersion: subscription.version,
       subscriptionUuid: subscription.uuid,
->>>>>>> d3588637
       url: url
     };
   });
