/**
 * Copyright 2019 IBM Corp. All Rights Reserved.
 *
 * Licensed under the Apache License, Version 2.0 (the "License");
 * you may not use this file except in compliance with the License.
 * You may obtain a copy of the License at
 *
 *      http://www.apache.org/licenses/LICENSE-2.0
 *
 * Unless required by applicable law or agreed to in writing, software
 * distributed under the License is distributed on an "AS IS" BASIS,
 * WITHOUT WARRANTIES OR CONDITIONS OF ANY KIND, either express or implied.
 * See the License for the specific language governing permissions and
 * limitations under the License.
 */

const express = require('express');
const router = express.Router();
const asyncHandler = require('express-async-handler');
const ebl = require('express-bunyan-logger');
const Mustache = require('mustache');
const readFile = require('fs-readfile-promise');
const request = require('request-promise-native');

const getBunyanConfig = require('../../utils/bunyan.js').getBunyanConfig;

<<<<<<< HEAD
=======
//Ensure we have a valid api key before doing anything on the install route
router.use(asyncHandler(async (req, res, next) => {
  const apiKey = req.query.apiKey;
  if (!apiKey) {
    return res.status(403).send('Missing api key.');
  }
  const Orgs = req.db.collection('orgs');
  const org = await Orgs.findOne({
    apiKey: apiKey
  });
  if (!org) {
    return res.status(403).send('Invalid api-key.');
  }
  req.org = org;
  req.apiKey = apiKey;
  next();
}));
>>>>>>> d7439ed0

router.use(ebl(getBunyanConfig('/api/install')));

<<<<<<< HEAD
router.get('/inventory', asyncHandler(async(req, res, next) => {
  const orgKey = req.orgKey;
=======
router.get('/inventory', asyncHandler(async (req, res, next) => {
  const apiKey = req.apiKey;
>>>>>>> d7439ed0
  var razeeapiUrl = `${req.protocol}://${req.get('host')}/api/v2`;
  const wk_url = 'https://github.com/razee-io/watch-keeper/releases/latest/download/resource.yaml';
  try {
    const inventory = await readFile(`${__dirname}/inventory.yaml`, 'utf8');
    const wk = await request.get(wk_url);
    const view = {
      RAZEEDASH_URL: razeeapiUrl,
      RAZEEDASH_ORG_KEY: Buffer.from(orgKey).toString('base64'),
      WATCH_KEEPER: wk
    };
    const configYaml = Mustache.render(inventory, view);
    res.setHeader('content-type', 'application/yaml');
    return res.status(200).send(configYaml);
  } catch (e) {
    req.log.error(e);
    next(e);
  }
}));

router.get('/kapitan', asyncHandler(async (req, res, next) => {
  const apiKey = req.apiKey;
  var razeeapiUrl = `${req.protocol}://${req.get('host')}/api/v2`;
  const wk_url = 'https://github.com/razee-io/watch-keeper/releases/latest/download/resource.yaml';
  const kptn_url = 'https://github.com/razee-io/kapitan-delta/releases/latest/download/resource.yaml';
  try {
    const inventory = await readFile(`${__dirname}/kapitan.yaml`, 'utf8');
    const wk = await request.get(wk_url);
    const kptn = await request.get(kptn_url);
    const view = {
      RAZEEDASH_URL: razeeapiUrl,
      RAZEEDASH_ORG_KEY: Buffer.from(apiKey).toString('base64'),
      WATCH_KEEPER: wk,
      KAPITAN: kptn
    };
    const configYaml = Mustache.render(inventory, view);
    res.setHeader('content-type', 'application/yaml');
    return res.status(200).send(configYaml);
  } catch (e) {
    req.log.error(e);
    next(e);
  }
}));

router.get('/kapitan/:component', asyncHandler(async (req, res, next) => {
  const kptn_url = `https://github.com/razee-io/${req.params.component}/releases/latest/download/resource.yaml`;
  try {
    const kptn = await request.get(kptn_url);
    res.setHeader('content-type', 'application/yaml');
    return res.status(200).send(kptn);
  } catch (e) {
    req.log.error(e);
    next(e);
  }
}));


module.exports = router;<|MERGE_RESOLUTION|>--- conflicted
+++ resolved
@@ -24,36 +24,11 @@
 
 const getBunyanConfig = require('../../utils/bunyan.js').getBunyanConfig;
 
-<<<<<<< HEAD
-=======
-//Ensure we have a valid api key before doing anything on the install route
-router.use(asyncHandler(async (req, res, next) => {
-  const apiKey = req.query.apiKey;
-  if (!apiKey) {
-    return res.status(403).send('Missing api key.');
-  }
-  const Orgs = req.db.collection('orgs');
-  const org = await Orgs.findOne({
-    apiKey: apiKey
-  });
-  if (!org) {
-    return res.status(403).send('Invalid api-key.');
-  }
-  req.org = org;
-  req.apiKey = apiKey;
-  next();
-}));
->>>>>>> d7439ed0
 
 router.use(ebl(getBunyanConfig('/api/install')));
 
-<<<<<<< HEAD
 router.get('/inventory', asyncHandler(async(req, res, next) => {
   const orgKey = req.orgKey;
-=======
-router.get('/inventory', asyncHandler(async (req, res, next) => {
-  const apiKey = req.apiKey;
->>>>>>> d7439ed0
   var razeeapiUrl = `${req.protocol}://${req.get('host')}/api/v2`;
   const wk_url = 'https://github.com/razee-io/watch-keeper/releases/latest/download/resource.yaml';
   try {
@@ -74,7 +49,7 @@
 }));
 
 router.get('/kapitan', asyncHandler(async (req, res, next) => {
-  const apiKey = req.apiKey;
+  const orgKey = req.orgKey;
   var razeeapiUrl = `${req.protocol}://${req.get('host')}/api/v2`;
   const wk_url = 'https://github.com/razee-io/watch-keeper/releases/latest/download/resource.yaml';
   const kptn_url = 'https://github.com/razee-io/kapitan-delta/releases/latest/download/resource.yaml';
@@ -84,7 +59,7 @@
     const kptn = await request.get(kptn_url);
     const view = {
       RAZEEDASH_URL: razeeapiUrl,
-      RAZEEDASH_ORG_KEY: Buffer.from(apiKey).toString('base64'),
+      RAZEEDASH_ORG_KEY: Buffer.from(orgKey).toString('base64'),
       WATCH_KEEPER: wk,
       KAPITAN: kptn
     };
