--- conflicted
+++ resolved
@@ -40,10 +40,7 @@
     logger.error('Razeedash Api is down due to Redis pubsub connection issue, please check logs.');
     return res.sendStatus(503);
   }
-<<<<<<< HEAD
-=======
 
->>>>>>> efdbbbf3
   if (pubSub.lastPubSubMessage !== null && Date.now()- pubSub.lastPubSubMessage.time > timeInterval) {
     // check if the most recent message received is within ${timeInterval/60000} minitue
     logger.error(`Razeedash Api is down, haven't received any published messages within ${timeInterval/60000} minitue, please check logs.`);
