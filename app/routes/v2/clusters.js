--- conflicted
+++ resolved
@@ -200,63 +200,47 @@
     const limit = pLimit(20);
     await Promise.all(resources.map(async (resource) => {
       return limit(async () => {
-        const type = resource['type'] || 'other';
-        switch (type.toUpperCase()) {
-          case 'POLLED':
-          case 'MODIFIED':
-          case 'ADDED': {
-            let beginTime = Date.now();
-            const resourceHash = buildHashForResource(resource.object, req.org);
-            let dataStr = JSON.stringify(resource.object);
-            let selfLink;
-            if(resource.object.metadata && resource.object.metadata.annotations && resource.object.metadata.annotations.selfLink){
-              selfLink = resource.object.metadata.annotations.selfLink;
-            } else {
-              selfLink = resource.object.metadata.selfLink;
-            }
-            const key = {
+      const type = resource['type'] || 'other';
+      switch (type.toUpperCase()) {
+        case 'POLLED':
+        case 'MODIFIED':
+        case 'ADDED': {
+          let beginTime = Date.now();
+          const resourceHash = buildHashForResource(resource.object, req.org);
+          let dataStr = JSON.stringify(resource.object);
+          let selfLink;
+          if(resource.object.metadata && resource.object.metadata.annotations && resource.object.metadata.annotations.selfLink){
+            selfLink = resource.object.metadata.annotations.selfLink;
+          } else {
+            selfLink = resource.object.metadata.selfLink;
+          }
+          const key = {
+            org_id: req.org._id,
+            cluster_id: req.params.cluster_id,
+            selfLink: selfLink
+          };
+          let searchableDataObj = buildSearchableDataForResource(req.org, resource.object, { clusterId });
+
+          if (searchableDataObj.kind == 'RemoteResource' && searchableDataObj.children && searchableDataObj.children.length > 0) {
+            // if children arrives earlier than this RR without subscription_id, update children's subscription_id
+            const childSearchKey = {
               org_id: req.org._id,
               cluster_id: req.params.cluster_id,
-              selfLink: selfLink
-            };
-            let searchableDataObj = buildSearchableDataForResource(req.org, resource.object, { clusterId });
-
-            if (searchableDataObj.kind == 'RemoteResource' && searchableDataObj.children && searchableDataObj.children.length > 0) {
-              // if children arrives earlier than this RR without subscription_id, update children's subscription_id
-              const childSearchKey = {
-                org_id: req.org._id,
-                cluster_id: req.params.cluster_id,
-                selfLink: {$in: searchableDataObj.children},
-                'searchableData.subscription_id': {$exists: false},
-                deleted: false
-              };
-              let start = Date.now();
-              const childResource = await Resources.findOne(childSearchKey);
-              req.log.info({ 'milliseconds': Date.now() - start, 'operation': 'updateClusterResources:Resources.findOne.childResource', 'data': childSearchKey }, 'satcon-performance');
-              if (childResource) {
-                const subscription_id = searchableDataObj['annotations["deploy_razee_io_clustersubscription"]'];
-                req.log.debug({key, subscription_id}, `Updating children's subscription_id to ${subscription_id} for parent key.`);
-                var childStart = Date.now();
-                Resources.updateMany( childSearchKey,
-                  {$set: {'searchableData.subscription_id': subscription_id},$currentDate: { updated: true }}, {});
-                req.log.info({ 'milliseconds': Date.now() - childStart, 'operation': 'updateClusterResources:Resources.updateMany', 'data': childSearchKey }, 'satcon-performance');
-              }
-            }
-            const rrSearchKey =  {
-              org_id: req.org._id,
-              cluster_id: req.params.cluster_id,
-              'searchableData.kind': 'RemoteResource',
-              'searchableData.children': selfLink,
+              selfLink: {$in: searchableDataObj.children},
+              'searchableData.subscription_id': {$exists: false},
               deleted: false
             };
             let start = Date.now();
-            const remoteResource = await Resources.findOne(rrSearchKey);
-            req.log.info({ 'milliseconds': Date.now() - start, 'operation': 'updateClusterResources:Resources.findOne.remoteResource', 'data': rrSearchKey}, 'satcon-performance');
-            if(remoteResource) {
-              searchableDataObj['subscription_id'] = remoteResource.searchableData['annotations["deploy_razee_io_clustersubscription"]'];
-              searchableDataObj['searchableExpression'] = searchableDataObj['searchableExpression'] + ':' + searchableDataObj['subscription_id'];
+            const childResource = await Resources.findOne(childSearchKey);
+            req.log.info({ 'milliseconds': Date.now() - start, 'operation': 'updateClusterResources:Resources.findOne.childResource', 'data': childSearchKey }, 'satcon-performance');
+            if (childResource) {
+              const subscription_id = searchableDataObj['annotations["deploy_razee_io_clustersubscription"]'];
+              req.log.debug({key, subscription_id}, `Updating children's subscription_id to ${subscription_id} for parent key.`);
+              var childStart = Date.now();
+              Resources.updateMany( childSearchKey,
+                {$set: {'searchableData.subscription_id': subscription_id},$currentDate: { updated: true }}, {});
+              req.log.info({ 'milliseconds': Date.now() - childStart, 'operation': 'updateClusterResources:Resources.updateMany', 'data': childSearchKey }, 'satcon-performance');
             }
-<<<<<<< HEAD
           }
           const rrSearchKey =  {
             org_id: req.org._id,
@@ -315,95 +299,15 @@
                 const histId = await addResourceYamlHistObj(req, req.org, clusterId, selfLink, dataStr, encKeyId);
                 req.log.info({ 'milliseconds': Date.now() - start, 'operation': 'updateClusterResources:addResourceYamlHistObj:hasSearchableDataChanges', 'data': clusterId}, 'satcon-performance');
                 toSet['histId'] = histId;
-=======
-            const searchableDataHash = buildSearchableDataObjHash(searchableDataObj);
-
-            start = Date.now();
-            const currentResource = await Resources.findOne(key);
-            req.log.info({ 'milliseconds': Date.now() - start, 'operation': 'updateClusterResources:Resources.findOne.currentResource', 'data': key}, 'satcon-performance');
-            const hasSearchableDataChanges = (currentResource && searchableDataHash != _.get(currentResource, 'searchableDataHash'));
-            const pushCmd = buildPushObj(searchableDataObj, _.get(currentResource, 'searchableData', null));
-            if (req.s3 && (!currentResource || resourceHash !== currentResource.hash)) {
-              let start = Date.now();
-              dataStr = await pushToS3(req, key, searchableDataHash, dataStr);
-              req.log.info({ 'milliseconds': Date.now() - start, 'operation': 'updateClusterResources:pushToS3', 'data': key}, 'satcon-performance');
-            }
-            var changes = null;
-            var options = {};
-            if(currentResource){
-              // if obj already in db
-              if (resourceHash === currentResource.hash && !hasSearchableDataChanges){
-                // if obj in db and nothing has changed
-                changes = {
-                  $set: { deleted: false },
-                  $currentDate: { updated: true }
-                };
               }
-              else{
-                const toSet = { deleted: false, hash: resourceHash, data: dataStr, searchableData: searchableDataObj, searchableDataHash: searchableDataHash };
-                if(hasSearchableDataChanges) {
-                  // if any of the searchable attrs has changes, then save a new yaml history obj (for diffing in the ui)
-                  let start = Date.now();
-                  const histId = await addResourceYamlHistObj(req, req.org._id, clusterId, selfLink, dataStr);
-                  req.log.info({ 'milliseconds': Date.now() - start, 'operation': 'updateClusterResources:addResourceYamlHistObj:hasSearchableDataChanges', 'data': clusterId}, 'satcon-performance');
-                  toSet['histId'] = histId;
-                }
-                // if obj in db and theres changes to save
-                changes = {
-                  $set: toSet,
-                  $currentDate: { updated: true, lastModified: true },
-                  ...pushCmd
-                };
-              }
-            }
-            else{
-              // adds the yaml hist item too
-              let start = Date.now();
-              const histId = await addResourceYamlHistObj(req, req.org._id, clusterId, selfLink, dataStr);
-              req.log.info({ 'milliseconds': Date.now() - start, 'operation': 'updateClusterResources:addResourceYamlHistObj:newResource', 'data': clusterId}, 'satcon-performance');
-
-              // if obj not in db, then adds it
-              const total = await Resources.count({org_id:  req.org._id, deleted: false});
-              if (total >= RESOURCE_LIMITS.MAX_TOTAL ) {
-                res.status(400).send({error: 'Too many resources are registered under this organization.'});
-                return;
->>>>>>> 8af070cb
-              }
+              // if obj in db and theres changes to save
               changes = {
-                $set: { deleted: false, hash: resourceHash, histId, data: dataStr, searchableData: searchableDataObj, searchableDataHash: searchableDataHash },
-                $currentDate: { created: true, updated: true, lastModified: true },
+                $set: toSet,
+                $currentDate: { updated: true, lastModified: true },
                 ...pushCmd
               };
-              options = { upsert: true };
-              start = Date.now();
-              Stats.updateOne({ org_id: req.org._id }, { $inc: { deploymentCount: 1 } }, { upsert: true });
-              req.log.info({ 'milliseconds': Date.now() - start, 'operation': 'updateClusterResources:Stats.updateOne', 'data': req.org._id}, 'satcon-performance');
             }
-
-            start = Date.now();
-            const result = await Resources.updateOne(key, changes, options);
-            req.log.info({ 'milliseconds': Date.now() - start, 'operation': 'updateClusterResources:Resources.updateOne.newResource', 'data': key}, 'satcon-performance');
-            // publish notification to graphql
-            if (result) {
-              let resourceId = null;
-              let resourceCreated = Date.now;
-              if (result.upsertedId) {
-                resourceId = result.upsertedId._id;
-              } else if (currentResource) {
-                resourceId = currentResource._id;
-                resourceCreated = currentResource.created;
-              }
-              if (resourceId) {
-                pubSub.resourceChangedFunc(
-                  {_id: resourceId, data: dataStr, created: resourceCreated,
-                    deleted: false, org_id: req.org._id, cluster_id: req.params.cluster_id, selfLink: selfLink,
-                    hash: resourceHash, searchableData: searchableDataObj, searchableDataHash: searchableDataHash});
-              }
-            }
-            req.log.info({ 'milliseconds': Date.now() - beginTime, 'operation': 'updateClusterResources', 'data': 'POLLED,MODIFIED,ADDED' }, 'satcon-performance');
-            break;
-          }
-<<<<<<< HEAD
+          }
           else{
             // adds the yaml hist item too
             let start = Date.now();
@@ -420,48 +324,33 @@
               $set: { deleted: false, hash: resourceHash, histId, encKeyId, data: dataStr, searchableData: searchableDataObj, searchableDataHash: searchableDataHash },
               $currentDate: { created: true, updated: true, lastModified: true },
               ...pushCmd
-=======
-          case 'DELETED': {
-            let beginTime = Date.now();
-            let selfLink;
-            if(resource.object.metadata && resource.object.metadata.annotations && resource.object.metadata.annotations.selfLink){
-              selfLink = resource.object.metadata.annotations.selfLink;
-            } else {
-              selfLink = resource.object.metadata.selfLink;
+            };
+            options = { upsert: true };
+            start = Date.now();
+            Stats.updateOne({ org_id: req.org._id }, { $inc: { deploymentCount: 1 } }, { upsert: true });
+            req.log.info({ 'milliseconds': Date.now() - start, 'operation': 'updateClusterResources:Stats.updateOne', 'data': req.org._id}, 'satcon-performance');
+          }
+
+          start = Date.now();
+          const result = await Resources.updateOne(key, changes, options);
+          req.log.info({ 'milliseconds': Date.now() - start, 'operation': 'updateClusterResources:Resources.updateOne.newResource', 'data': key}, 'satcon-performance');
+          // publish notification to graphql
+          if (result) {
+            let resourceId = null;
+            let resourceCreated = Date.now;
+            if (result.upsertedId) {
+              resourceId = result.upsertedId._id;
+            } else if (currentResource) {
+              resourceId = currentResource._id;
+              resourceCreated = currentResource.created;
             }
-            let dataStr = JSON.stringify(resource.object);
-            const key = {
-              org_id: req.org._id,
-              cluster_id: req.params.cluster_id,
-              selfLink: selfLink
->>>>>>> 8af070cb
-            };
-            const searchableDataObj = buildSearchableDataForResource(req.org, resource.object, { clusterId });
-            const searchableDataHash = buildSearchableDataObjHash(searchableDataObj);
-            const currentResource = await Resources.findOne(key);
-            const pushCmd = buildPushObj(searchableDataObj, _.get(currentResource, 'searchableData', null));
-            if (req.s3) {
-              let start = Date.now();
-              dataStr = await pushToS3(req, key, searchableDataHash, dataStr);
-              req.log.info({ 'milliseconds': Date.now() - start, 'operation': 'updateClusterResources:pushToS3:Deleted', 'data': key}, 'satcon-performance');
+            if (resourceId) {
+              pubSub.resourceChangedFunc(
+                {_id: resourceId, data: dataStr, created: resourceCreated,
+                  deleted: false, org_id: req.org._id, cluster_id: req.params.cluster_id, selfLink: selfLink,
+                  hash: resourceHash, searchableData: searchableDataObj, searchableDataHash: searchableDataHash});
             }
-            if (currentResource) {
-              let start = Date.now();
-              await Resources.updateOne(
-                key, {
-                  $set: { deleted: true, data: dataStr, searchableData: searchableDataObj, searchableDataHash: searchableDataHash },
-                  $currentDate: { updated: true },
-                  ...pushCmd
-                }
-              );
-              req.log.info({ 'milliseconds': Date.now() - start, 'operation': 'updateClusterResources:Resources.updateOne.Deleted:', 'data': key}, 'satcon-performance');
-              await addResourceYamlHistObj(req, req.org._id, clusterId, selfLink, '');
-              pubSub.resourceChangedFunc({ _id: currentResource._id, created: currentResource.created, deleted: true, org_id: req.org._id, cluster_id: req.params.cluster_id, selfLink: selfLink, searchableData: searchableDataObj, searchableDataHash: searchableDataHash});
-            }
-            req.log.info({ 'milliseconds': Date.now() - beginTime, 'operation': 'updateClusterResources', 'data': 'DELETED' }, 'satcon-performance');
-            break;
-          }
-<<<<<<< HEAD
+          }
           req.log.info({ 'milliseconds': Date.now() - beginTime, 'operation': 'updateClusterResources', 'data': 'POLLED,MODIFIED,ADDED' }, 'satcon-performance');
           break;
         }
@@ -500,12 +389,14 @@
             req.log.info({ 'milliseconds': Date.now() - start, 'operation': 'updateClusterResources:Resources.updateOne.Deleted:', 'data': key}, 'satcon-performance');
             await addResourceYamlHistObj(req, req.org, clusterId, selfLink, '');
             pubSub.resourceChangedFunc({ _id: currentResource._id, created: currentResource.created, deleted: true, org_id: req.org._id, cluster_id: req.params.cluster_id, selfLink: selfLink, searchableData: searchableDataObj, searchableDataHash: searchableDataHash});
-=======
-          default: {
-            throw new Error(`Unsupported event ${resource.type}`);
->>>>>>> 8af070cb
-          }
+          }
+          req.log.info({ 'milliseconds': Date.now() - beginTime, 'operation': 'updateClusterResources', 'data': 'DELETED' }, 'satcon-performance');
+          break;
         }
+        default: {
+          throw new Error(`Unsupported event ${resource.type}`);
+        }
+      }
       });
     }));
 
