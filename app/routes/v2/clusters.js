/**
* Copyright 2019 IBM Corp. All Rights Reserved.
*
* Licensed under the Apache License, Version 2.0 (the "License");
* you may not use this file except in compliance with the License.
* You may obtain a copy of the License at
*
*      http://www.apache.org/licenses/LICENSE-2.0
*
* Unless required by applicable law or agreed to in writing, software
* distributed under the License is distributed on an "AS IS" BASIS,
* WITHOUT WARRANTIES OR CONDITIONS OF ANY KIND, either express or implied.
* See the License for the specific language governing permissions and
* limitations under the License.
*/

const crypto = require('crypto');
const express = require('express');
const router = express.Router();
const asyncHandler = require('express-async-handler');
const ebl = require('express-bunyan-logger');
const objectHash = require('object-hash');
const _ = require('lodash');

const getBunyanConfig = require('../../utils/bunyan.js').getBunyanConfig;
const getCluster = require('../../utils/cluster.js').getCluster;
const buildSearchableDataForResource = require('../../utils/cluster.js').buildSearchableDataForResource;
const buildPushObj = require('../../utils/cluster.js').buildPushObj;
const buildHashForResource = require('../../utils/cluster.js').buildHashForResource;

const addUpdateCluster = async (req, res, next) => {
  try {
    const Clusters = req.db.collection('clusters');
    const Stats = req.db.collection('resourceStats');
    const cluster = await Clusters.findOne({ org_id: req.org._id, cluster_id: req.params.cluster_id });
    const metadata = req.body;
    if (!cluster) {
      await Clusters.insertOne({ org_id: req.org._id, cluster_id: req.params.cluster_id, metadata, created: new Date(), updated: new Date() });
      Stats.updateOne({ org_id: req.org._id }, { $inc: { clusterCount: 1 } }, { upsert: true });
      res.status(200).send('Welcome to Razee');
    }
    else {
      if (cluster.dirty) {
        await Clusters.updateOne({ org_id: req.org._id, cluster_id: req.params.cluster_id }, { $set: { metadata, updated: new Date(), dirty: false } });
        res.status(205).send('Please resync');
      }
      else {
        await Clusters.updateOne({ org_id: req.org._id, cluster_id: req.params.cluster_id }, { $set: { metadata, updated: new Date() } });
        res.status(200).send('Thanks for the update');
      }
    }
  } catch (err) {
    req.log.error(err.message);
    next(err);
  }
};
const pushToS3 = async (req, key, dataStr) => {
  //if its a new or changed resource, write the data out to an S3 object
  const bucket = `razee_${key.org_id}`;
  const hash = crypto.createHash('sha256');
  const hashKey = hash.update(JSON.stringify(key)).digest('hex');
  await req.s3.createBucketAndObject(bucket, hashKey, dataStr);
  return `https://${req.s3.endpoint}/${bucket}/${hashKey}`;
};

const updateClusterResources = async (req, res, next) => {
  try {
    const body = req.body;
    if (!body) {
      res.status(400).send('Missing resource body');
      return;
    }

    let resources = body;
    if (!Array.isArray(resources)) {
      resources = [body];
    }

    const Resources = req.db.collection('resources');
    const Stats = req.db.collection('resourceStats');

    for (let resource of resources) {
      const type = resource['type'] || 'other';
      switch (type.toUpperCase()) {
        case 'SYNC': {
          const list = resource.object;
          await Resources.updateMany(
            { org_id: req.org._id, cluster_id: req.params.cluster_id, selfLink: { $nin: list }, deleted: {$ne: true} },
            { $set: { deleted: true }, $currentDate: { updated: true } }
          );
          break;
        }
        case 'POLLED':
        case 'MODIFIED':
        case 'ADDED': {
<<<<<<< HEAD
          const resourceHash = buildHashForResource(resource.object, req.org);
          const dataStr = JSON.stringify(resource.object);
=======
          const resourceHash = objectHash(resource.object);
          let dataStr = JSON.stringify(resource.object);
>>>>>>> f6e36387
          const selfLink = resource.object.metadata.selfLink;
          const key = {
            org_id: req.org._id,
            cluster_id: req.params.cluster_id,
            selfLink: selfLink
          };
          const currentResource = await Resources.findOne(key);
          const searchableDataObj = buildSearchableDataForResource(req.org, resource.object);
          const pushCmd = buildPushObj(searchableDataObj, _.get(currentResource, 'searchableData', null));
          if (req.s3 && (!currentResource || resourceHash !== currentResource.hash)) {
            dataStr = await pushToS3(req, key, dataStr);
          }
          if (currentResource) {
            if (resourceHash === currentResource.hash) {
              await Resources.updateOne(
                key,
                {
                  $set: { deleted: false },
                  $currentDate: { updated: true }
                }
              );
            }
            else {
              await Resources.updateOne(
                key,
                {
                  $set: { deleted: false, data: dataStr, searchableData: searchableDataObj, hash: resourceHash, },
                  $currentDate: { updated: true },
                  ...pushCmd
                }
              );
            }
          }
          else {
            await Resources.updateOne(
              key,
              {
                $set: { deleted: false, hash: resourceHash, data: dataStr, searchableData: searchableDataObj },
                $currentDate: { created: true, updated: true },
                ...pushCmd
              },
              { upsert: true }
            );
            Stats.updateOne({ org_id: req.org._id }, { $inc: { deploymentCount: 1 } }, { upsert: true });
          }
          break;
        }
        case 'DELETED': {
          const selfLink = resource.object.metadata.selfLink;
          let dataStr = JSON.stringify(resource.object);
          const key = {
            org_id: req.org._id,
            cluster_id: req.params.cluster_id,
            selfLink: selfLink
          };
          const searchableDataObj = buildSearchableDataForResource(req.org, resource.object);
          const currentResource = await Resources.findOne(key);
          const pushCmd = buildPushObj(searchableDataObj, _.get(currentResource, 'searchableData', null));
          if (req.s3) {
            dataStr = await pushToS3(req, key, dataStr);
          }
          if (currentResource) {
            await Resources.updateOne(
              key, {
                $set: { deleted: true, data: dataStr, searchableData: searchableDataObj },
                $currentDate: { updated: true },
                ...pushCmd
              }
            );
          }
          break;
        }
        default: {
          throw new Error(`Unsupported event ${resource.type}`);
        }
      }
    }
    res.status(200).send('Thanks');
  } catch (err) {
    req.log.error(err.message);
    next(err);
  }
};

const addClusterMessages = async (req, res, next) => {
  const body = req.body;
  if (!body) {
    res.status(400).send('Missing resource body');
    return;
  }

  const clusterId = req.params.cluster_id;
  const errorData = JSON.stringify(body.data) || undefined;
  const level = body.level;
  const message = body.message;

  let key = {};
  let data = {};
  let insertData = {};
  const messageType = 'watch-keeper';
  try {
    var messageHash = objectHash(message);
    key = {
      cluster_id: clusterId,
      org_id: req.org._id,
      level: level,
      data: errorData,
      message_hash: messageHash,
    };
    data = {
      level: level,
      message: message,
      data: errorData,
      updated: new Date(),
    };
    insertData = {
      created: new Date(),
    };

    const Messages = req.db.collection('messages');
    await Messages.updateOne(key, { $set: data, $setOnInsert: insertData }, { upsert: true });
    req.log.debug({ messagedata: data }, `${messageType} message data posted`);
    res.status(200).send(`${messageType} message received`);
  } catch (err) {
    req.log.error(err.message);
    next(err);
  }
};


router.use(ebl(getBunyanConfig('razeedash-api/clusters')));

// /api/v2/clusters/:cluster_id
router.post('/:cluster_id', asyncHandler(addUpdateCluster));

// /api/v2/clusters/:cluster_id/resources
router.post('/:cluster_id/resources', asyncHandler(getCluster), asyncHandler(updateClusterResources));

// /api/v2/clusters/:cluster_id/messages
router.post('/:cluster_id/messages', asyncHandler(getCluster), asyncHandler(addClusterMessages));

module.exports = router;<|MERGE_RESOLUTION|>--- conflicted
+++ resolved
@@ -93,13 +93,8 @@
         case 'POLLED':
         case 'MODIFIED':
         case 'ADDED': {
-<<<<<<< HEAD
           const resourceHash = buildHashForResource(resource.object, req.org);
-          const dataStr = JSON.stringify(resource.object);
-=======
-          const resourceHash = objectHash(resource.object);
           let dataStr = JSON.stringify(resource.object);
->>>>>>> f6e36387
           const selfLink = resource.object.metadata.selfLink;
           const key = {
             org_id: req.org._id,
