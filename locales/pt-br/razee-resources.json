--- conflicted
+++ resolved
@@ -17,11 +17,7 @@
   "A \"type\" of application/yaml must be specified": "Um \"type\" de aplicativo/YAML deve ser especificado",
 
   "A cluster name is not defined in the registration data": "Não há um nome de cluster definido nos dados de registro",
-<<<<<<< HEAD
-  "An encryption key with this encKeyId was not found.": "An encryption key with this encKeyId was not found.",
-=======
 
->>>>>>> cf752f21
   "Another cluster already exists with the same registration name {{registration.name}}": "Outro cluster já existe com o mesmo nome de registro {{registration.name}}",
 
   "channel uuid \"{{channel_uuid}}\" not found": "UUID do canal \"{{channel_uuid}}\" não localizado",
@@ -117,11 +113,7 @@
   "The group name {{name}} already exists.": "O nome do grupo {{name}} já existe.",
 
   "The version name {{name}} already exists": "O nome da versão {{name}} já existe",
-<<<<<<< HEAD
-  "This org has too many encryption keys. Remove some before adding any new ones": "This org has too many encryption keys. Remove some before adding any new ones",
-=======
 
->>>>>>> cf752f21
   "Too many channel version are registered under {{channel_uuid}}.": "Muitas versões de canal estão registradas em {{channel_uuid}}.",
 
   "Too many channels are registered under {{org_id}}.": "Muitos canais estão registrados em {{org_id}}.",
@@ -155,11 +147,7 @@
   "You are not allowed to read subscriptions due to missing permissions on cluster group {{group.name}}.": "Você não tem as permissões necessárias no grupo de clusters {{group.name}} para ler assinaturas.",
 
   "You are not allowed to set subscription for all of {{subscription.groups}} groups.": "Você não tem permissão para configurar a assinatura para todos os grupos {{subscription.groups}}.",
-<<<<<<< HEAD
-  "You cant delete the last encryption key for an org.": "You cant delete the last encryption key for an org.",
-=======
 
->>>>>>> cf752f21
   "You have exceeded the maximum amount of clusters for this org - {{org_id}}": "Você excedeu a quantidade máxima de clusters para esta organização - {{org_id}}",
 
   "You have exeeded the maximum amount of pending clusters for this org - {{org_id}}.": "Você excedeu a quantidade máxima de clusters pendentes para esta organização - {{org_id}}."
