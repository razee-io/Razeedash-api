--- conflicted
+++ resolved
@@ -17,11 +17,7 @@
   "A \"type\" of application/yaml must be specified": "Debe especificarse un \"type\" de aplicación/yaml",
 
   "A cluster name is not defined in the registration data": "Un nombre de clúster no está definido en los datos de registro",
-<<<<<<< HEAD
-  "An encryption key with this encKeyId was not found.": "An encryption key with this encKeyId was not found.",
-=======
 
->>>>>>> cf752f21
   "Another cluster already exists with the same registration name {{registration.name}}": "Ya existe otro clúster con el mismo nombre de registro {{registration.name}}",
 
   "channel uuid \"{{channel_uuid}}\" not found": "uuid de canal \"{{channel_uuid}}\" no encontrado",
@@ -117,11 +113,7 @@
   "The group name {{name}} already exists.": "El nombre de grupo {{name}} ya existe.",
 
   "The version name {{name}} already exists": "El nombre de versión {{name}} ya existe",
-<<<<<<< HEAD
-  "This org has too many encryption keys. Remove some before adding any new ones": "This org has too many encryption keys. Remove some before adding any new ones",
-=======
 
->>>>>>> cf752f21
   "Too many channel version are registered under {{channel_uuid}}.": "Hay demasiadas versiones de canal registradas bajo {{channel_uuid}}.",
 
   "Too many channels are registered under {{org_id}}.": "Hay demasiados canales registrados bajo {{org_id}}.",
@@ -155,11 +147,7 @@
   "You are not allowed to read subscriptions due to missing permissions on cluster group {{group.name}}.": "No tiene permiso para leer suscripciones debido a que faltan permisos en el grupo de clústeres {{group.name}}.",
 
   "You are not allowed to set subscription for all of {{subscription.groups}} groups.": "No tiene permiso para establecer la suscripción para todos los grupos de {{subscription.groups}}.",
-<<<<<<< HEAD
-  "You cant delete the last encryption key for an org.": "You cant delete the last encryption key for an org.",
-=======
 
->>>>>>> cf752f21
   "You have exceeded the maximum amount of clusters for this org - {{org_id}}": "Ha superado la cantidad máxima de clústeres para esta organización - {{org_id}}",
 
   "You have exeeded the maximum amount of pending clusters for this org - {{org_id}}.": "Ha superado la cantidad máxima de clústeres pendientes para esta organización - {{org_id}}."
