--- conflicted
+++ resolved
@@ -17,11 +17,7 @@
   "A \"type\" of application/yaml must be specified": "application/yaml の \"type\" を指定する必要があります",
 
   "A cluster name is not defined in the registration data": "クラスター名が登録データに定義されていません",
-<<<<<<< HEAD
-  "An encryption key with this encKeyId was not found.": "An encryption key with this encKeyId was not found.",
-=======
 
->>>>>>> cf752f21
   "Another cluster already exists with the same registration name {{registration.name}}": "同じ登録名 {{registration.name}} の別のクラスターが既に存在します",
 
   "channel uuid \"{{channel_uuid}}\" not found": "チャネル uuid \"{{channel_uuid}}\" が見つかりません",
@@ -117,11 +113,7 @@
   "The group name {{name}} already exists.": "グループ名 {{name}} は既に存在します。",
 
   "The version name {{name}} already exists": "バージョン名 {{name}} は既に存在します",
-<<<<<<< HEAD
-  "This org has too many encryption keys. Remove some before adding any new ones": "This org has too many encryption keys. Remove some before adding any new ones",
-=======
 
->>>>>>> cf752f21
   "Too many channel version are registered under {{channel_uuid}}.": "{{channel_uuid}} の下に登録されているチャンネル・バージョンが多すぎます。",
 
   "Too many channels are registered under {{org_id}}.": "{{org_id}} の下に登録されているチャネルが多すぎます。",
@@ -155,11 +147,7 @@
   "You are not allowed to read subscriptions due to missing permissions on cluster group {{group.name}}.": "クラスター・グループ {{group.name}} に対するアクセス権がないため、サブスクリプションを読み取れません。",
 
   "You are not allowed to set subscription for all of {{subscription.groups}} groups.": "{{subscription.groups}} グループのすべてに対してサブスクリプションを設定することはできません。",
-<<<<<<< HEAD
-  "You cant delete the last encryption key for an org.": "You cant delete the last encryption key for an org.",
-=======
 
->>>>>>> cf752f21
   "You have exceeded the maximum amount of clusters for this org - {{org_id}}": "この組織 - {{org_id}} のクラスターの最大数を超えました",
 
   "You have exeeded the maximum amount of pending clusters for this org - {{org_id}}.": "この組織 - {{org_id}} の保留中のクラスターの最大数を超えました。"
