--- conflicted
+++ resolved
@@ -17,11 +17,7 @@
   "A \"type\" of application/yaml must be specified": "È necessario specificare un \"tipo\" di applicazione/yaml",
 
   "A cluster name is not defined in the registration data": "Un nome cluster non è definito nei dati di registrazione",
-<<<<<<< HEAD
-  "An encryption key with this encKeyId was not found.": "An encryption key with this encKeyId was not found.",
-=======
 
->>>>>>> cf752f21
   "Another cluster already exists with the same registration name {{registration.name}}": "Esiste già un altro cluster con lo stesso nome di registrazione {{registration.name}}",
 
   "channel uuid \"{{channel_uuid}}\" not found": "UUID canale \"{{channel_uuid}}\" non trovato",
@@ -117,11 +113,7 @@
   "The group name {{name}} already exists.": "Il nome gruppo {{name}} esiste già.",
 
   "The version name {{name}} already exists": "Il nome versione {{name}} esiste già",
-<<<<<<< HEAD
-  "This org has too many encryption keys. Remove some before adding any new ones": "This org has too many encryption keys. Remove some before adding any new ones",
-=======
 
->>>>>>> cf752f21
   "Too many channel version are registered under {{channel_uuid}}.": "Troppe versioni del canale registrate con {{channel_uuid}}.",
 
   "Too many channels are registered under {{org_id}}.": "Troppi canali registrati con {{org_id}}.",
@@ -155,11 +147,7 @@
   "You are not allowed to read subscriptions due to missing permissions on cluster group {{group.name}}.": "Non è consentito leggere le sottoscrizioni a causa di autorizzazioni mancanti per il gruppo di cluster {{group.name}}.",
 
   "You are not allowed to set subscription for all of {{subscription.groups}} groups.": "Non è consentito impostare la sottoscrizione per tutti i gruppi {{subscription.groups}}.",
-<<<<<<< HEAD
-  "You cant delete the last encryption key for an org.": "You cant delete the last encryption key for an org.",
-=======
 
->>>>>>> cf752f21
   "You have exceeded the maximum amount of clusters for this org - {{org_id}}": "È stato superato il numero massimo di cluster per questa organizzazione - {{org_id}}",
 
   "You have exeeded the maximum amount of pending clusters for this org - {{org_id}}.": "È stato superata la quantità massima di cluster in sospeso per questa organizzazione - {{org_id}}."
