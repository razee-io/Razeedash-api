{

  "{{clusterCount}} clusters depend on this group. Please update/remove the group from the clusters.": "{{clusterCount}}개의 클러스터가 이 그룹에 의존합니다. 클러스터에서 그룹을 업데이트/제거하십시오.",

  "{{subCount}} subscription(s) depend on this channel. Please update/remove them before removing this channel.": "{{subCount}}개의 구독이 이 채널에 의존합니다. 이 채널을 제거하기 전에 먼저 업데이트/제거하십시오.",

  "{{subCount}} subscriptions depend on this channel version. Please update/remove them before removing this channel version.": "{{subCount}}개의 구독이 이 채널 버전에 의존합니다. 이 채널 버전을 제거하기 전에 먼저 업데이트/제거하십시오.",

  "{{subCount}} subscriptions depend on this cluster group. Please update/remove them before removing this group.": "{{subCount}}개의 구독이 이 클러스터 그룹에 의존합니다. 이 그룹을 제거하기 전에 먼저 업데이트/제거하십시오.",

  "A \"channel_uuid\" must be specified": "\"channel_uuid\"를 지정해야 함",

  "A \"file\" or \"content\" must be specified": "\"파일\" 또는 \"컨텐츠\"를 지정해야 함",

  "A \"name\" must be specified": "\"이름\"을 지정해야 함",

  "A \"type\" of application/yaml must be specified": "애플리케이션/yaml의 \"유형\"을 지정해야 함",

  "A cluster name is not defined in the registration data": "등록 데이터에 클러스터 이름이 정의되지 않음",
<<<<<<< HEAD
  "An encryption key with this encKeyId was not found.": "An encryption key with this encKeyId was not found.",
=======

>>>>>>> cf752f21
  "Another cluster already exists with the same registration name {{registration.name}}": "동일한 등록 이름 {{registration.name}}을(를) 사용하는 다른 클러스터가 이미 있음",

  "channel uuid \"{{channel_uuid}}\" not found": "채널 uuid \"{{channel_uuid}}\"을(를) 찾을 수 없음",

  "Channel uuid \"{{channel_uuid}}\" not found.": "채널 uuid \"{{channel_uuid}}\"을(를) 찾을 수 없습니다.",

  "Channel uuid \"{{subscription.channel_uuid}}\" not found.": "채널 uuid \"{{subscription.channel_uuid}}\"을(를) 찾을 수 없습니다.",

  "channel uuid \"{{uuid}}\" not found": "채널 uuid \"{{uuid}}\"을(를) 찾을 수 없음",

  "commonResourceSearch encountered an error. {{error.message}}": "commonResourceSearch에 오류가 발생했습니다. {{error.message}}",

  "commonResourcesSearch encountered an error. {{error.message}}": "commonResourcesSearch에 오류가 발생했습니다. {{error.message}}",

  "Could not find all the cluster groups {{groups}} in the groups database, please create them first.": "그룹 데이터베이스에서 모든 클러스터 그룹 {{groups}}을(를) 찾을 수 없습니다. 먼저 작성하십시오.",

  "could not find group with name {{name}}.": "이름이 {{name}}인 그룹을 찾을 수 없습니다.",

  "could not find group with uuid {{uuid}}.": "uuid가 {{uuid}}인 그룹을 찾을 수 없습니다.",

  "Could not find subscriptions.": "구독을 찾을 수 없습니다.",

  "Could not find the channel with name {{name}}.": "이름이 {{name}}인 채널을 찾을 수 없습니다.",

  "Could not find the channel with uuid {{uuid}}.": "uuid가 {{uuid}}인 채널을 찾을 수 없습니다.",

  "Could not find the channel with uuid/name {{channel_uuid}}/channelName.": "uuid/이름이 {{channel_uuid}}/channelName인 채널을 찾을 수 없습니다.",

  "Could not find the cluster for the cluster id {{cluster_id}}.": "클러스터 ID가 {{cluster_id}}인 클러스터를 찾을 수 없습니다.",

  "Could not find the cluster with Id {{clusterId}}.": "ID가 {{clusterId}}인 클러스터를 찾을 수 없습니다.",

  "Could not find the cluster with name {{clusterName}}.": "이름이 {{clusterName}}인 클러스터를 찾을 수 없습니다.",

  "Could not find the organization with ID {{org_id}}.": "ID가 {{org_id}}인 조직을 찾을 수 없습니다.",

  "Could not find the subscription for the subscription id {{subscription_id}}.": "구독 ID가 {{subscription_id}}인 구독을 찾을 수 없습니다.",

  "Could not find the subscription.": "구독을 찾을 수 없습니다.",

  "Could not locate the cluster with cluster_id {{cluster_id}}": "클러스터 ID가 {{cluster_id}}인 클러스터를 찾을 수 없습니다.",

  "Could not locate the cluster with clusterName {{clusterName}}": "클러스터 이름이 {{clusterName}}인 클러스터를 찾을 수 없습니다.",

  "DeployableVersion is not found for {{channel.name}}:{{channel.uuid}}/{{versionObj.name}}:{{versionObj.uuid}}.": "{{channel.name}}:{{channel.uuid}}/{{versionObj.name}}:{{versionObj.uuid}}의 배치 가능 버전을 찾을 수 없습니다.",

  "Error retrieving data from s3 bucket. {{error.message}}": "s3 버킷의 데이터를 검색하는 중 오류가 발생했습니다. {{error.message}}",

  "Failed to Publish resource notification, please reload the page.": "리소스 알림을 공개하지 못했습니다. 페이지를 다시 로드하십시오.",

  "Failed to Publish resource notification, pubsub is not ready yet, please retry later.": "리소스 알림을 공개하지 못했습니다. pubsub이 아직 준비되지 않았습니다. 나중에 다시 시도하십시오.",

  "Failed to Publish subscription notification to clusters, please retry.": "클러스터에 구독 알림을 공개하지 못했습니다. 다시 시도하십시오.",

  "Failed to Publish subscription notification to clusters, pubsub is not ready yet, please retry.": "구독 알림을 클러스터에 공개하지 못했습니다. pubsub이 아직 준비되지 않았습니다. 다시 시도하십시오.",

  "group name \"{{name}}\" not found": "그룹 이름 \"{{name}}\"을(를) 찾을 수 없음",

  "group uuid \"{{uuid}}\" not found": "그룹 uuid \"{{uuid}}\"을(를) 찾을 수 없음",

  "hist _id \"{{histId}}\" not found": "hist_id \"{{histId}}\"을(를) 찾을 수 없음",

  "Invalid razee-org-key was submitted for {{queryName}}": "{{queryName}}에 대해 잘못된 razee-org-key가 제출됨",

  "No org was found for the org key.": "조직 키에 대한 조직을 찾을 수 없습니다.",

  "No razee-org-key was supplied.": "razee-org-key가 제공되지 않았습니다.",

  "None of the passed group uuids were found": "전달된 그룹 uuid가 없음",

  "One or more of the passed group uuids were not found": "전달된 그룹 uuid 중 하나 이상이 없습니다.",

  "org id was not found": "조직 ID가 없음",

  "Provided YAML content is not valid: {{error}}": "제공된 YAML 컨텐츠가 올바르지 않음: {{error}}",

  "Query {{queryName}} error. {{error.message}}": "조회 {{queryName}} 오류. {{error.message}}",

  "Query {{queryName}} error. MessageID: {{req_id}}.": "조회 {{queryName}} 오류. MessageID: {{req_id}}.",

  "Query {{queryName}} find error. MessageID: {{req_id}}.": "조회 {{queryName}}에 오류가 있습니다. MessageID: {{req_id}}.",

  "resourcesCount encountered an error. {{error.message}}": "resourcesCount에 오류가 발생했습니다. {{error.message}}",

  "Subscription { uuid: \"{{uuid}}\", org_id:{{org_id}} } not found.": "구독{ uuid: \"{{uuid}}\", org_id:{{org_id}} }을(를) 찾을 수 없습니다.",

  "Subscription { uuid: \"{{uuid}}\", orgId:{{orgId}} } not found.": "구독{ uuid: \"{{uuid}}\", orgId:{{orgId}} }을(를) 찾을 수 없습니다.",

  "Subscription uuid \"{{uuid}}\" not found.": "구독 uuid \"{{uuid}}\"을(를) 찾을 수 없습니다.",

  "The channel name {{name}} already exists.": "채널 이름 {{name}}이(가) 이미 있습니다.",

  "The group name {{name}} already exists.": "그룹 이름 {{name}}이(가) 이미 있습니다.",

  "The version name {{name}} already exists": "버전 이름 {{name}}이(가) 이미 있습니다.",
<<<<<<< HEAD
  "This org has too many encryption keys. Remove some before adding any new ones": "This org has too many encryption keys. Remove some before adding any new ones",
=======

>>>>>>> cf752f21
  "Too many channel version are registered under {{channel_uuid}}.": "{{channel_uuid}}에 채널 버전이 너무 많이 등록되었습니다.",

  "Too many channels are registered under {{org_id}}.": "{{org_id}}에 채널이 너무 많이 등록되었습니다.",

  "Too many subscriptions are registered under {{org_id}}.": "{{org_id}}에 구독이 너무 많이 등록되었습니다.",

  "version uuid \"{{uuid}}\" not found": "버전 uuid \"{{uuid}}\"을(를) 찾을 수 없음",

  "version uuid \"{{version_uuid}}\" not found": "버전 uuid \"{{version_uuid}}\"을(를) 찾을 수 없음",

  "Version uuid \"{{version_uuid}}\" not found.": "버전 uuid \"{{version_uuid}}\"을(를) 찾을 수 없습니다.",

  "versionObj \"{{uuid}}\" is not found for {{channel.name}}:{{channel.uuid}}": "{{channel.name}}:{{channel.uuid}}에 대한 버전 오브젝트 \"{{uuid}}\"이(가) 없음",

  "versionObj \"{{versionUuid}}\" is not found for {{channel.name}}:{{channel.uuid}}": "{{channel.name}}:{{channel.uuid}}에 대한 버전 오브젝트 \"{{versionUuid}}\"이(가) 없음",

  "versionObj.location=\"{{versionObj.location}}\" not implemented yet": "versionObj.location=\"{{versionObj.location}}\"이(가) 아직 구현되지 않음",

  "YAML file size should not be more than {{CHANNEL_VERSION_YAML_MAX_SIZE_LIMIT_MB}}mb": "YAML 파일 크기는 {{CHANNEL_VERSION_YAML_MAX_SIZE_LIMIT_MB}}mb를 초과할 수 없음",

  "You are not allowed to {{action}} on {{type}} under organization {{org_id}} for the query {{queryName}}.": "조회 {{queryName}}에 대해 조직 {{org_id}}의 {{type}} 유형에서 {{action}}이(가) 허용되지 않습니다.",

  "You are not allowed to access this resource due to missing cluster group permission.": "클러스터 그룹 권한이 누락되어 이 리소스에 액세스할 수 없습니다.",

  "You are not allowed to access this resource due to missing cluster tag permission.": "클러스터 태그 권한이 누락되어 이 리소스에 액세스할 수 없습니다.",

  "You are not allowed to read resources due to missing permissions on cluster group {{group.name}}.": "클러스터 그룹 {{group.name}}에 대한 권한이 누락되어 리소스를 읽을 수 없습니다.",

  "You are not allowed to read resources due to missing permissions on subscription group {{group}}.": "구독 그룹 {{group}}에 대한 권한이 누락되어 리소스를 읽을 수 없습니다.",

  "You are not allowed to read subscriptions due to missing permissions on cluster group {{group.name}}.": "클러스터 그룹 {{group.name}}에 대한 권한이 누락되어 구독을 읽을 수 없습니다.",

  "You are not allowed to set subscription for all of {{subscription.groups}} groups.": "모든 {{subscription.groups}} 그룹에 대한 구독을 설정할 수 없습니다.",
<<<<<<< HEAD
  "You cant delete the last encryption key for an org.": "You cant delete the last encryption key for an org.",
=======

>>>>>>> cf752f21
  "You have exceeded the maximum amount of clusters for this org - {{org_id}}": "이 조직 - {{org_id}}의 클러스터에 대한 최대 크기를 초과했습니다.",

  "You have exeeded the maximum amount of pending clusters for this org - {{org_id}}.": "이 조직 - {{org_id}}의 보류 중인 클러스터에 대한 최대 크기를 초과했습니다."

}
<|MERGE_RESOLUTION|>--- conflicted
+++ resolved
@@ -17,11 +17,7 @@
   "A \"type\" of application/yaml must be specified": "애플리케이션/yaml의 \"유형\"을 지정해야 함",
 
   "A cluster name is not defined in the registration data": "등록 데이터에 클러스터 이름이 정의되지 않음",
-<<<<<<< HEAD
-  "An encryption key with this encKeyId was not found.": "An encryption key with this encKeyId was not found.",
-=======
 
->>>>>>> cf752f21
   "Another cluster already exists with the same registration name {{registration.name}}": "동일한 등록 이름 {{registration.name}}을(를) 사용하는 다른 클러스터가 이미 있음",
 
   "channel uuid \"{{channel_uuid}}\" not found": "채널 uuid \"{{channel_uuid}}\"을(를) 찾을 수 없음",
@@ -117,11 +113,7 @@
   "The group name {{name}} already exists.": "그룹 이름 {{name}}이(가) 이미 있습니다.",
 
   "The version name {{name}} already exists": "버전 이름 {{name}}이(가) 이미 있습니다.",
-<<<<<<< HEAD
-  "This org has too many encryption keys. Remove some before adding any new ones": "This org has too many encryption keys. Remove some before adding any new ones",
-=======
 
->>>>>>> cf752f21
   "Too many channel version are registered under {{channel_uuid}}.": "{{channel_uuid}}에 채널 버전이 너무 많이 등록되었습니다.",
 
   "Too many channels are registered under {{org_id}}.": "{{org_id}}에 채널이 너무 많이 등록되었습니다.",
@@ -155,11 +147,7 @@
   "You are not allowed to read subscriptions due to missing permissions on cluster group {{group.name}}.": "클러스터 그룹 {{group.name}}에 대한 권한이 누락되어 구독을 읽을 수 없습니다.",
 
   "You are not allowed to set subscription for all of {{subscription.groups}} groups.": "모든 {{subscription.groups}} 그룹에 대한 구독을 설정할 수 없습니다.",
-<<<<<<< HEAD
-  "You cant delete the last encryption key for an org.": "You cant delete the last encryption key for an org.",
-=======
 
->>>>>>> cf752f21
   "You have exceeded the maximum amount of clusters for this org - {{org_id}}": "이 조직 - {{org_id}}의 클러스터에 대한 최대 크기를 초과했습니다.",
 
   "You have exeeded the maximum amount of pending clusters for this org - {{org_id}}.": "이 조직 - {{org_id}}의 보류 중인 클러스터에 대한 최대 크기를 초과했습니다."
