--- conflicted
+++ resolved
@@ -17,11 +17,7 @@
   "A \"type\" of application/yaml must be specified": "必须指定 application/yaml的“type”",
 
   "A cluster name is not defined in the registration data": "注册数据中未定义集群名称",
-<<<<<<< HEAD
-  "An encryption key with this encKeyId was not found.": "An encryption key with this encKeyId was not found.",
-=======
 
->>>>>>> cf752f21
   "Another cluster already exists with the same registration name {{registration.name}}": "已存在另一个具有相同注册名称 {{registration.name}} 的集群",
 
   "channel uuid \"{{channel_uuid}}\" not found": "未找到通道 uuid“{{channel_uuid}}”",
@@ -117,11 +113,7 @@
   "The group name {{name}} already exists.": "组名 {{name}} 已存在。",
 
   "The version name {{name}} already exists": "版本名称 {{name}} 已存在",
-<<<<<<< HEAD
-  "This org has too many encryption keys. Remove some before adding any new ones": "This org has too many encryption keys. Remove some before adding any new ones",
-=======
 
->>>>>>> cf752f21
   "Too many channel version are registered under {{channel_uuid}}.": "在 {{channel_uuid}} 下注册了过多的通道版本。",
 
   "Too many channels are registered under {{org_id}}.": "在 {{org_id}} 下注册了过多的通道。",
@@ -155,11 +147,7 @@
   "You are not allowed to read subscriptions due to missing permissions on cluster group {{group.name}}.": "由于缺少对集群组 {{group.name}} 的许可权，因此不允许您读取订阅。",
 
   "You are not allowed to set subscription for all of {{subscription.groups}} groups.": "不允许您对所有 {{subscription.groups}} 组设置订阅。",
-<<<<<<< HEAD
-  "You cant delete the last encryption key for an org.": "You cant delete the last encryption key for an org.",
-=======
 
->>>>>>> cf752f21
   "You have exceeded the maximum amount of clusters for this org - {{org_id}}": "您已超出组织 {{org_id}} 的最大集群数",
 
   "You have exeeded the maximum amount of pending clusters for this org - {{org_id}}.": "您已超出组织 {{org_id}} 的最大暂挂集群数。"
