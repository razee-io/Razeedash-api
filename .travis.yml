language: node_js
node_js:
  - "lts/*"

services:
  - docker

script:
  # Audit npm packages. Fail build whan a PR audit fails, otherwise report the vulnerability and proceed.
  # since mongodb-memory-server is only used for api test under dev and not included prod, temporarily mark it
  # off until https://github.com/kevva/decompress/issues/71 and https://github.com/kevva/decompress/pull/73
  # fixed/merged.
  #
  # the acorn vulnerability was found around march 6, 2020, which rewire depends on.
  # rewire > eslint > espree > acorn
  # rewire is only used for api tests under dev sand not included in prod, temporarily mark it off
<<<<<<< HEAD
  - if [ "${TRAVIS_PULL_REQUEST}" != "false" ]; then npx audit-ci --low -a 1217 -w mongodb-memory-server acorn minimist; else npx audit-ci --low || true; fi
=======
  - if [ "${TRAVIS_PULL_REQUEST}" != "false" ]; then npx audit-ci --low -a 1217 -w mongodb-memory-server minimist; else npx audit-ci --low || true; fi
>>>>>>> ec6ba7e6
  - npm run lint
  - npm test
  - npm run test:apollo:local
  - npm run test:apollo:passport.local
  - docker build --rm -t "quay.io/razee/razeedash-api:${TRAVIS_COMMIT}" .
  - if [ -n "${TRAVIS_TAG}" ]; then docker tag quay.io/razee/razeedash-api:${TRAVIS_COMMIT} quay.io/razee/razeedash-api:${TRAVIS_TAG}; fi
  - docker images
  - ./build/process-template.sh kubernetes/razeedash-api/resource.yaml >/tmp/resource.yaml

before_deploy:
  - docker login -u="${QUAY_ID}" -p="${QUAY_TOKEN}" quay.io

deploy:
  # Deploy alpha builds
  - provider: script
    script: docker push "quay.io/razee/razeedash-api:${TRAVIS_TAG}"
    skip_cleanup: true
    on:
      tags: true
      condition: ${TRAVIS_TAG} =~ ^[0-9]+\.[0-9]+\.[0-9]+_[0-9]{3}$
  - provider: releases
    file: /tmp/resource.yaml
    skip_cleanup: true
    draft: true
    on:
      tags: true
      condition: ${TRAVIS_TAG} =~ ^[0-9]+\.[0-9]+\.[0-9]+_[0-9]{3}$
    api_key: "${GITHUB_TOKEN}"
  # Deploy released builds
  - provider: script
    script: docker push "quay.io/razee/razeedash-api:${TRAVIS_TAG}"
    skip_cleanup: true
    on:
      tags: true
      condition: ${TRAVIS_TAG} =~ ^[0-9]+\.[0-9]+\.[0-9]+$
  - provider: releases
    file: /tmp/resource.yaml
    skip_cleanup: true
    on:
      tags: true
      condition: ${TRAVIS_TAG} =~ ^[0-9]+\.[0-9]+\.[0-9]+$
    api_key: "${GITHUB_TOKEN}"<|MERGE_RESOLUTION|>--- conflicted
+++ resolved
@@ -14,11 +14,7 @@
   # the acorn vulnerability was found around march 6, 2020, which rewire depends on.
   # rewire > eslint > espree > acorn
   # rewire is only used for api tests under dev sand not included in prod, temporarily mark it off
-<<<<<<< HEAD
-  - if [ "${TRAVIS_PULL_REQUEST}" != "false" ]; then npx audit-ci --low -a 1217 -w mongodb-memory-server acorn minimist; else npx audit-ci --low || true; fi
-=======
   - if [ "${TRAVIS_PULL_REQUEST}" != "false" ]; then npx audit-ci --low -a 1217 -w mongodb-memory-server minimist; else npx audit-ci --low || true; fi
->>>>>>> ec6ba7e6
   - npm run lint
   - npm test
   - npm run test:apollo:local
