language: node_js
node_js:
  - "lts/*"

services:
  - docker

script:
<<<<<<< HEAD
 # Audit npm packages. Fail build whan a PR audit fails, otherwise report the vulnerability and proceed.
 # since mongodb-memory-server is only used for api test under dev and not included prod, temporarily mark it
 # off until https://github.com/kevva/decompress/issues/71 and https://github.com/kevva/decompress/pull/73 
 # fixed/merged.
 #
 # the acorn vulnerability was found around march 6, 2020, which rewire depends on.  
 # rewire > eslint > espree > acorn
 # rewire is only used for api tests under dev sand not included in prod, temporarily mark it off
=======
  # Audit npm packages. Fail build whan a PR audit fails, otherwise report the vulnerability and proceed.
  # since mongodb-memory-server is only used for api test under dev and not included prod, temporarily mark it
  # off until https://github.com/kevva/decompress/issues/71 and https://github.com/kevva/decompress/pull/73
  # fixed/merged.
  #
  # the acorn vulnerability was found around march 6, 2020, which rewire depends on.
  # rewire > eslint > espree > acorn
  # rewire is only used for api tests under dev sand not included in prod, temporarily mark it off
>>>>>>> ec6ba7e6
  - if [ "${TRAVIS_PULL_REQUEST}" != "false" ]; then npx audit-ci --low -a 1217 -w mongodb-memory-server minimist; else npx audit-ci --low || true; fi
  - npm run lint
  - npm test
  - npm run test:apollo:local
  - npm run test:apollo:passport.local
  - docker build --rm -t "quay.io/razee/razeedash-api:${TRAVIS_COMMIT}" .
  - if [ -n "${TRAVIS_TAG}" ]; then docker tag quay.io/razee/razeedash-api:${TRAVIS_COMMIT} quay.io/razee/razeedash-api:${TRAVIS_TAG}; fi
  - docker images
  - ./build/process-template.sh kubernetes/razeedash-api/resource.yaml >/tmp/resource.yaml

before_deploy:
  - docker login -u="${QUAY_ID}" -p="${QUAY_TOKEN}" quay.io

deploy:
  # Deploy alpha builds
  - provider: script
    script: docker push "quay.io/razee/razeedash-api:${TRAVIS_TAG}"
    skip_cleanup: true
    on:
      tags: true
      condition: ${TRAVIS_TAG} =~ ^[0-9]+\.[0-9]+\.[0-9]+_[0-9]{3}$
  - provider: releases
    file: /tmp/resource.yaml
    skip_cleanup: true
    draft: true
    on:
      tags: true
      condition: ${TRAVIS_TAG} =~ ^[0-9]+\.[0-9]+\.[0-9]+_[0-9]{3}$
    api_key: "${GITHUB_TOKEN}"
  # Deploy released builds
  - provider: script
    script: docker push "quay.io/razee/razeedash-api:${TRAVIS_TAG}"
    skip_cleanup: true
    on:
      tags: true
      condition: ${TRAVIS_TAG} =~ ^[0-9]+\.[0-9]+\.[0-9]+$
  - provider: releases
    file: /tmp/resource.yaml
    skip_cleanup: true
    on:
      tags: true
      condition: ${TRAVIS_TAG} =~ ^[0-9]+\.[0-9]+\.[0-9]+$
    api_key: "${GITHUB_TOKEN}"<|MERGE_RESOLUTION|>--- conflicted
+++ resolved
@@ -6,16 +6,6 @@
   - docker
 
 script:
-<<<<<<< HEAD
- # Audit npm packages. Fail build whan a PR audit fails, otherwise report the vulnerability and proceed.
- # since mongodb-memory-server is only used for api test under dev and not included prod, temporarily mark it
- # off until https://github.com/kevva/decompress/issues/71 and https://github.com/kevva/decompress/pull/73 
- # fixed/merged.
- #
- # the acorn vulnerability was found around march 6, 2020, which rewire depends on.  
- # rewire > eslint > espree > acorn
- # rewire is only used for api tests under dev sand not included in prod, temporarily mark it off
-=======
   # Audit npm packages. Fail build whan a PR audit fails, otherwise report the vulnerability and proceed.
   # since mongodb-memory-server is only used for api test under dev and not included prod, temporarily mark it
   # off until https://github.com/kevva/decompress/issues/71 and https://github.com/kevva/decompress/pull/73
@@ -24,7 +14,6 @@
   # the acorn vulnerability was found around march 6, 2020, which rewire depends on.
   # rewire > eslint > espree > acorn
   # rewire is only used for api tests under dev sand not included in prod, temporarily mark it off
->>>>>>> ec6ba7e6
   - if [ "${TRAVIS_PULL_REQUEST}" != "false" ]; then npx audit-ci --low -a 1217 -w mongodb-memory-server minimist; else npx audit-ci --low || true; fi
   - npm run lint
   - npm test
